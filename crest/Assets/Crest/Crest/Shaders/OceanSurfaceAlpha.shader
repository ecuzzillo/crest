﻿// Crest Ocean System

// This file is subject to the MIT License as seen in the root of this folder structure (LICENSE)

// Renders alpha geometry overlaid on ocean surface. Samples the ocean shape texture in the vertex shader to track
// the surface. Requires the right texture to be assigned (see RenderAlphaOnSurface script).
Shader "Crest/Ocean Surface Alpha"
{
	Properties
	{
		_MainTex ("Texture", 2D) = "white" {}
		_Alpha("Alpha Multiplier", Range(0.0, 1.0)) = 1.0
		[Enum(UnityEngine.Rendering.BlendMode)] _BlendModeSrc("Src Blend Mode", Int) = 5
		[Enum(UnityEngine.Rendering.BlendMode)] _BlendModeTgt("Tgt Blend Mode", Int) = 10
	}

	SubShader
	{
		Tags { "RenderType"="Transparent" "Queue"="Transparent" }

		Pass
		{
			Blend [_BlendModeSrc] [_BlendModeTgt]

			ZWrite Off
			// Depth offset to stop intersection with water. "Factor" and "Units". typical seems to be (-1,-1). (-0.5,0) gives
			// pretty good results for me when alpha geometry is fairly well matched but fails when alpha geo is too low res.
			// the ludicrously large value below seems to work in most of my tests.
			Offset 0, -1000000

			CGPROGRAM
			#pragma vertex Vert
			#pragma fragment Frag
			#pragma multi_compile_fog

			#include "UnityCG.cginc"

<<<<<<< HEAD
			#include "OceanConstants.hlsl"
=======
			#include "OceanGlobals.hlsl"
			#include "OceanInputsDriven.hlsl"
>>>>>>> 7bdc6021
			#include "OceanHelpers.hlsl"

			sampler2D _MainTex;
			float4 _MainTex_ST;
			half _Alpha;

			struct Attributes
			{
				float3 positionOS : POSITION;
				float2 uv : TEXCOORD0;
			};

			struct Varyings
			{
				float4 positionCS : SV_POSITION;
				float2 uv : TEXCOORD0;
				float3 worldPos : TEXCOORD1;
				float lodAlpha : TEXCOORD2;
				UNITY_FOG_COORDS(3)
			};

			Varyings Vert(Attributes input)
			{
				Varyings o;

				// move to world
				float3 worldPos;
				worldPos.xz = mul(unity_ObjectToWorld, float4(input.positionOS, 1.0)).xz;
				worldPos.y = 0.0;

				// vertex snapping and lod transition
				float lodAlpha = ComputeLodAlpha(worldPos, _InstanceData.x);

				// sample shape textures - always lerp between 2 scales, so sample two textures

				// sample weights. params.z allows shape to be faded out (used on last lod to support pop-less scale transitions)
				float wt_smallerLod = (1.0 - lodAlpha) * _LD_Params[_LD_SliceIndex].z;
				float wt_biggerLod = (1.0 - wt_smallerLod) * _LD_Params[_LD_SliceIndex + 1].z;
				// sample displacement textures, add results to current world pos / normal / foam
				const float2 wxz = worldPos.xz;
				half foam = 0.0;
				half sss = 0.;
				SampleDisplacements(_LD_TexArray_AnimatedWaves, WorldToUV(wxz), wt_smallerLod, worldPos, sss);
				SampleDisplacements(_LD_TexArray_AnimatedWaves, WorldToUV_BiggerLod(wxz), wt_biggerLod, worldPos, sss);

				// move to sea level
				worldPos.y += _OceanCenterPosWorld.y;

				// view-projection
				o.positionCS = mul(UNITY_MATRIX_VP, float4(worldPos, 1.0));

				// For clip surface sampling
				o.worldPos = worldPos;
				o.lodAlpha = lodAlpha;

				o.uv = TRANSFORM_TEX(input.uv, _MainTex);
				UNITY_TRANSFER_FOG(o, o.positionCS);
				return o;
			}

			half4 Frag(Varyings input) : SV_Target
			{
				// We don't want decals etc floating on nothing
				ApplyOceanClipSurface(input.worldPos, input.lodAlpha);

				half4 col = tex2D(_MainTex, input.uv);

				UNITY_APPLY_FOG(input.fogCoord, col);

				col.a *= _Alpha;

				return col;
			}
			ENDCG
		}
	}
}<|MERGE_RESOLUTION|>--- conflicted
+++ resolved
@@ -35,12 +35,9 @@
 
 			#include "UnityCG.cginc"
 
-<<<<<<< HEAD
 			#include "OceanConstants.hlsl"
-=======
 			#include "OceanGlobals.hlsl"
 			#include "OceanInputsDriven.hlsl"
->>>>>>> 7bdc6021
 			#include "OceanHelpers.hlsl"
 
 			sampler2D _MainTex;
