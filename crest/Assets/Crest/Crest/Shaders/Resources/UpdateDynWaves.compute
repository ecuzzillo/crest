﻿// Crest Ocean System

// This file is subject to the MIT License as seen in the root of this folder structure (LICENSE)

// Solves 2D wave equation

#pragma kernel UpdateDynWaves

#include "HLSLSupport.cginc"

#include "../OceanConstants.hlsl"
#include "../OceanGlobals.hlsl"
#include "../OceanInputsDriven.hlsl"
#include "../OceanHelpersNew.hlsl"

StructuredBuffer<CascadeParams> _CascadeDataSrc;
RWTexture2DArray<float2> _LD_TexArray_Target;

CBUFFER_START(CrestPerMaterial)
float _Damping;
float _Gravity;
float _SimDeltaTime;
float _LODChange;
float _CourantNumber;
CBUFFER_END

float ComputeWaveSpeed(float wavelength, float g)
{
	// wave speed of deep sea ocean waves: https://en.wikipedia.org/wiki/Wind_wave
	// https://en.wikipedia.org/wiki/Dispersion_(water_waves)#Wave_propagation_and_dispersion
	//float g = 9.81; float k = 2. * 3.141593 / wavelength; float cp = sqrt(g / k); return cp;
	const float one_over_2pi = 0.15915494;
	return sqrt(wavelength*g*one_over_2pi);
}

[numthreads(THREAD_GROUP_SIZE_X, THREAD_GROUP_SIZE_Y, 1)]
void UpdateDynWaves(uint3 id : SV_DispatchThreadID)
{
	const float sliceIndex = id.z;
	float width; float height; float depth;
	{
		_LD_TexArray_DynamicWaves_Source.GetDimensions(width, height, depth);
	}
	// Slice to sample previous frames data from. LOD change takes into account shifting of the cascades in scale.
	const float sliceIndexSource = clamp(id.z + _LODChange, 0.0, depth - 1.0);

	const float2 input_uv = IDtoUV(id.xy, width, height);
	const CascadeParams cascadeData = _CrestCascadeData[sliceIndex];
	const float2 worldPosXZ = UVToWorld(input_uv, sliceIndex, cascadeData);
	const float gridSize = cascadeData._texelWidth;

	// Min wavelength for this scale
	const float wavelength = 2.0 * gridSize;
	// could make velocity depend on waves
	//float h = max(waterSignedDepth + ft, 0.);
	float c = ComputeWaveSpeed(wavelength, _Gravity);

	const float dt = _SimDeltaTime;

	// Clamp based on my main man Courant
	c = min( c, _CourantNumber * gridSize / dt );

	const float3 uv_slice = float3(input_uv, sliceIndex);

	const float waterDepth = _OceanCenterPosWorld.y - SampleLod(_LD_TexArray_SeaFloorDepth, uv_slice).x;

	// Wave reflections off geometry.
	if (waterDepth <= 0.0)
	{
		_LD_TexArray_Target[id] = float2(0.0, 0.0);
		return;
	}

	const half2 velocity = SampleLod(_LD_TexArray_Flow, uv_slice).xy;
	const float3 uv_source = WorldToUV(worldPosXZ - (dt * velocity), _CascadeDataSrc[sliceIndexSource], sliceIndexSource);

	// weighting for source position - weight 0 for off texture accesses to stop streaky artifacts
	float2 distToEdge = min(uv_source.xy, 1.0 - uv_source.xy);
	// soft, wide feather at boundary to balance reflections vs streaking under motion
	const float edgeFeather = 0.1;
	float weightEdge = saturate(min(distToEdge.x, distToEdge.y) / edgeFeather);
	weightEdge = lerp(0.95, 1.0, weightEdge);

	// compute axes of laplacian kernel - rotated every frame
	const float e = _CascadeDataSrc[sliceIndexSource]._oneOverTextureRes; // assumes square RT
	const float3 X = float3(1.0, 0.0, 0.0);
	const float3 Y = float3(-X.y, X.x, 0.0);

	// no border wrap mode for RTs in unity it seems,
	// so make any off-array reads 0 manually
	const bool insideTarget = sliceIndexSource <= depth && sliceIndexSource >= 0;

	float fxm, fym, fxp, fyp; float2 ft_v;
	ft_v = fxm = fym = fxp = fyp = 0.0;

	if (insideTarget)
	{
		fxm = SampleLod(_LD_TexArray_DynamicWaves_Source, uv_source - e * X).x; // x minus
		fym = SampleLod(_LD_TexArray_DynamicWaves_Source, uv_source - e * Y).x; // y minus
		fxp = SampleLod(_LD_TexArray_DynamicWaves_Source, uv_source + e * X).x; // x plus
		fyp = SampleLod(_LD_TexArray_DynamicWaves_Source, uv_source + e * Y).x; // y plus
		ft_v = SampleLod(_LD_TexArray_DynamicWaves_Source, uv_source).xy;
	}

	// wave propagation

	// t - current value before update
	const float ft = ft_v.x;
	const float vt = ft_v.y;

	// wave equation
	float coeff = dt * c * c / (gridSize * gridSize);
	float vtp = vt + coeff * (fxm + fxp + fym + fyp - 4.0 * ft);

	// damping. works ok at low dts, doesnt damp well at high dts which counter intuitively leads to instabilities, i think.
	vtp *= 1.0 - min(1.0, _Damping * dt);

	// dampen towards boundaries smoothly to eliminate reflections and streaking
	vtp *= weightEdge;

	// integrate velocity onto position
	float ftp = ft + dt * vtp;
	ftp *= weightEdge;

	// attenuate waves based on ocean depth. if depth is greater than 0.5*wavelength, water is considered Deep and wave is
	// unaffected. if depth is less than this, wave velocity decreases. waves will then bunch up and grow in amplitude and
	// eventually break. i model "Deep" water, but then simply ramp down waves in non-deep water with a linear multiplier.
	// http://hyperphysics.phy-astr.gsu.edu/hbase/Waves/watwav2.html
	// http://hyperphysics.phy-astr.gsu.edu/hbase/watwav.html#c1
<<<<<<< HEAD
	const half2 terrainHeight_seaLevelOffset = _LD_TexArray_SeaFloorDepth.SampleLevel(LODData_linear_clamp_sampler, uv_slice, 0.0).xy;
	const half waterDepth = _OceanCenterPosWorld.y - terrainHeight_seaLevelOffset.x + terrainHeight_seaLevelOffset.y;
=======
>>>>>>> df04434d
	const float depthMul = 1.0 - (1.0 - saturate(2.0 * waterDepth / wavelength)) * dt * 2.0;
	ftp *= depthMul;

	_LD_TexArray_Target[id] = float2(ftp, vtp);
}<|MERGE_RESOLUTION|>--- conflicted
+++ resolved
@@ -62,7 +62,8 @@
 
 	const float3 uv_slice = float3(input_uv, sliceIndex);
 
-	const float waterDepth = _OceanCenterPosWorld.y - SampleLod(_LD_TexArray_SeaFloorDepth, uv_slice).x;
+	const float2 terrainHeight_seaLevelOffset = _LD_TexArray_SeaFloorDepth.SampleLevel(LODData_linear_clamp_sampler, uv_slice, 0.0).xy;
+	const float waterDepth = _OceanCenterPosWorld.y - terrainHeight_seaLevelOffset.x + terrainHeight_seaLevelOffset.y;
 
 	// Wave reflections off geometry.
 	if (waterDepth <= 0.0)
@@ -127,11 +128,6 @@
 	// eventually break. i model "Deep" water, but then simply ramp down waves in non-deep water with a linear multiplier.
 	// http://hyperphysics.phy-astr.gsu.edu/hbase/Waves/watwav2.html
 	// http://hyperphysics.phy-astr.gsu.edu/hbase/watwav.html#c1
-<<<<<<< HEAD
-	const half2 terrainHeight_seaLevelOffset = _LD_TexArray_SeaFloorDepth.SampleLevel(LODData_linear_clamp_sampler, uv_slice, 0.0).xy;
-	const half waterDepth = _OceanCenterPosWorld.y - terrainHeight_seaLevelOffset.x + terrainHeight_seaLevelOffset.y;
-=======
->>>>>>> df04434d
 	const float depthMul = 1.0 - (1.0 - saturate(2.0 * waterDepth / wavelength)) * dt * 2.0;
 	ftp *= depthMul;
 
