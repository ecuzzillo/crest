--- conflicted
+++ resolved
@@ -92,11 +92,7 @@
 				SampleDisplacements(_LD_TexArray_WaveBuffer, uv_thisLod_flow_1, weights[1], result, variance);
 #else
 				float4 data = _LD_TexArray_WaveBuffer.SampleLevel(LODData_linear_clamp_sampler, uv_thisLod, 0.0);
-<<<<<<< HEAD
-				result += data.xyz;
-=======
 				result = data.xyz;
->>>>>>> 38d65294
 				variance = data.w;
 #endif // CREST_FLOW_ON_INTERNAL
 
