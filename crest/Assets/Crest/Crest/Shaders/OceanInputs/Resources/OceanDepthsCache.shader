﻿// Crest Ocean System

// This file is subject to the MIT License as seen in the root of this folder structure (LICENSE)

// Draw cached terrain heights into current frame data

Shader "Crest/Inputs/Depth/Cached Depths"
{
	Properties
	{
		_MainTex ("Texture", 2D) = "white" {}
	}

	SubShader
	{
		Pass
		{
<<<<<<< HEAD
			// Min blending to take the min of all depths. Similar in spirit to zbuffer'd visibility when viewing from top down.
			// To confuse matters further, ocean depth is now more like 'sea floor altitude' - a height above a deep water value,
			// so values are increasing in Y and we need to take the MAX of all depths.
			BlendOp Min
			ColorMask RG
=======
			// When blending, take highest terrain height
			BlendOp Max
			ColorMask R
>>>>>>> 43f6489b

			CGPROGRAM
			#pragma vertex Vert
			#pragma fragment Frag
		
			#include "UnityCG.cginc"
			#include "../../OceanGlobals.hlsl"

			sampler2D _MainTex;

			CBUFFER_START(CrestPerOceanInput)
			float4 _MainTex_ST;
			CBUFFER_END

			struct Attributes
			{
				float3 positionOS : POSITION;
				float2 uv : TEXCOORD0;
			};

			struct Varyings
			{
				float4 position : SV_POSITION;
				float3 uv_worldY : TEXCOORD0;
			};

			Varyings Vert(Attributes input)
			{
				Varyings output;
				output.position = UnityObjectToClipPos(input.positionOS);
				output.uv_worldY.xy = TRANSFORM_TEX(input.uv, _MainTex);
				output.uv_worldY.z = mul(unity_ObjectToWorld, float4(input.positionOS, 1.0)).y;
				return output;
			}

			float2 Frag(Varyings input) : SV_Target
			{
				float cachedDepth = tex2D(_MainTex, input.uv_worldY.xy).x;
				float seaLevelOffset = input.uv_worldY.z - _OceanCenterPosWorld.y;
				// Hack: Write -seaLevelOffset, as BlendOp is set to Min above. This assumes then that
				// offsets are only ever above sea level, not below.
				return float2(cachedDepth, -seaLevelOffset);
			}
			ENDCG
		}
	}
}<|MERGE_RESOLUTION|>--- conflicted
+++ resolved
@@ -15,17 +15,9 @@
 	{
 		Pass
 		{
-<<<<<<< HEAD
-			// Min blending to take the min of all depths. Similar in spirit to zbuffer'd visibility when viewing from top down.
-			// To confuse matters further, ocean depth is now more like 'sea floor altitude' - a height above a deep water value,
-			// so values are increasing in Y and we need to take the MAX of all depths.
-			BlendOp Min
-			ColorMask RG
-=======
 			// When blending, take highest terrain height
 			BlendOp Max
 			ColorMask R
->>>>>>> 43f6489b
 
 			CGPROGRAM
 			#pragma vertex Vert
@@ -63,11 +55,7 @@
 
 			float2 Frag(Varyings input) : SV_Target
 			{
-				float cachedDepth = tex2D(_MainTex, input.uv_worldY.xy).x;
-				float seaLevelOffset = input.uv_worldY.z - _OceanCenterPosWorld.y;
-				// Hack: Write -seaLevelOffset, as BlendOp is set to Min above. This assumes then that
-				// offsets are only ever above sea level, not below.
-				return float2(cachedDepth, -seaLevelOffset);
+				return half2(tex2D(_MainTex, input.uv).x, 0.0);
 			}
 			ENDCG
 		}
