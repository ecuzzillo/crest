--- conflicted
+++ resolved
@@ -16,13 +16,10 @@
 			#pragma fragment Frag
 
 			#include "UnityCG.cginc"
-<<<<<<< HEAD
+			#include "../../OceanConstants.hlsl"
+			#include "../../OceanGlobals.hlsl"
 
 			float _SeaLevel;
-=======
-			#include "../../OceanConstants.hlsl"
-			#include "../../OceanGlobals.hlsl"
->>>>>>> c14ec770
 
 			struct Attributes
 			{
