--- conflicted
+++ resolved
@@ -19,8 +19,6 @@
 			#include "UnityCG.cginc"
 			#include "../../OceanConstants.hlsl"
 
-			float _SeaLevel;
-
 			struct Attributes
 			{
 				float3 positionOS : POSITION;
@@ -36,15 +34,7 @@
 			{
 				Varyings o;
 				o.positionCS = UnityObjectToClipPos(input.positionOS);
-<<<<<<< HEAD
-
-				float altitude = mul(unity_ObjectToWorld, float4(input.positionOS, 1.0)).y;
-
-				o.depth = _SeaLevel - altitude;
-
-=======
 				o.terrainHeight = mul(unity_ObjectToWorld, float4(input.positionOS, 1.0)).y;
->>>>>>> 43f6489b
 				return o;
 			}
 
