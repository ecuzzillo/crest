// Crest Ocean System

// This file is subject to the MIT License as seen in the root of this folder structure (LICENSE)

// Ocean LOD data - data, samplers and functions associated with LODs


#include "OceanLODData.hlsl"

float ComputeLodAlpha(float3 i_worldPos, float i_meshScaleAlpha)
{
	// taxicab distance from ocean center drives LOD transitions
	float2 offsetFromCenter = abs(float2(i_worldPos.x - _OceanCenterPosWorld.x, i_worldPos.z - _OceanCenterPosWorld.z));
	float taxicab_norm = max(offsetFromCenter.x, offsetFromCenter.y);

	// interpolation factor to next lod (lower density / higher sampling period)
	float lodAlpha = taxicab_norm / _LD_Pos_Scale[_LD_SliceIndex].z - 1.0;

	// lod alpha is remapped to ensure patches weld together properly. patches can vary significantly in shape (with
	// strips added and removed), and this variance depends on the base density of the mesh, as this defines the strip width.
	// using .15 as black and .85 as white should work for base mesh density as low as 16.
	const float BLACK_POINT = 0.15, WHITE_POINT = 0.85;
	lodAlpha = max((lodAlpha - BLACK_POINT) / (WHITE_POINT - BLACK_POINT), 0.);

	// blend out lod0 when viewpoint gains altitude
	lodAlpha = min(lodAlpha + i_meshScaleAlpha, 1.);

#if _DEBUGDISABLESMOOTHLOD_ON
	lodAlpha = 0.;
#endif

	return lodAlpha;
}

void SnapAndTransitionVertLayout(float i_meshScaleAlpha, inout float3 io_worldPos, out float o_lodAlpha)
{
	// see comments above on _GeomData
	const float GRID_SIZE_2 = 2.0*_GeomData.y, GRID_SIZE_4 = 4.0*_GeomData.y;

	// snap the verts to the grid
	// The snap size should be twice the original size to keep the shape of the eight triangles (otherwise the edge layout changes).
	io_worldPos.xz -= frac(unity_ObjectToWorld._m03_m23 / GRID_SIZE_2) * GRID_SIZE_2; // caution - sign of frac might change in non-hlsl shaders

	// compute lod transition alpha
	o_lodAlpha = ComputeLodAlpha(io_worldPos, i_meshScaleAlpha);

	// now smoothly transition vert layouts between lod levels - move interior verts inwards towards center
	float2 m = frac(io_worldPos.xz / GRID_SIZE_4); // this always returns positive
	float2 offset = m - 0.5;
	// check if vert is within one square from the center point which the verts move towards
	const float minRadius = 0.26; //0.26 is 0.25 plus a small "epsilon" - should solve numerical issues
	if (abs(offset.x) < minRadius) io_worldPos.x += offset.x * o_lodAlpha * GRID_SIZE_4;
	if (abs(offset.y) < minRadius) io_worldPos.z += offset.y * o_lodAlpha * GRID_SIZE_4;
}

<<<<<<< HEAD
bool IsUnderwater(const float facing, const float forceUnderwater)
{
	const bool backface = facing < 0.0;
	return backface || forceUnderwater > 0.0;
=======
// Used to get the world position of the ocean surface from the world position
void ComputePositionDisplacement(inout float3 io_positionWS, in const float i_lodAlpha)
{
	// Sample shape textures - always lerp between 2 scales, so sample two textures
	// Sample weights. params.z allows shape to be faded out (used on last lod to support pop-less scale transitions)
	const float2 worldXZ = io_positionWS.xz;
	float wt_smallerLod = (1.0 - i_lodAlpha) * _LD_Params[_LD_SliceIndex].z;
	float wt_biggerLod = (1.0 - wt_smallerLod) * _LD_Params[_LD_SliceIndex + 1].z;
	
	// Sample displacement textures and add results to current world position
	half dummy = 0.0;
	if (wt_smallerLod > 0.001)
	{
		SampleDisplacements(_LD_TexArray_AnimatedWaves, WorldToUV(worldXZ), wt_smallerLod, io_positionWS, dummy);
	}
	if (wt_biggerLod > 0.001)
	{
		SampleDisplacements(_LD_TexArray_AnimatedWaves, WorldToUV_BiggerLod(worldXZ), wt_biggerLod, io_positionWS, dummy);
	}
}

// Clips using ocean surface clip data
void ApplyOceanClipSurface(in const float3 io_positionWS, in const float i_lodAlpha)
{
	// Sample shape textures - always lerp between 2 scales, so sample two textures
	// Sample weights. params.z allows shape to be faded out (used on last lod to support pop-less scale transitions)
	const float2 worldXZ = io_positionWS.xz;
	float wt_smallerLod = (1. - i_lodAlpha) * _LD_Params[_LD_SliceIndex].z;
	float wt_biggerLod = (1. - wt_smallerLod) * _LD_Params[_LD_SliceIndex + 1].z;

	// Sample clip surface data
	half clipValue = 0.0;
	if (wt_smallerLod > 0.001)
	{
		SampleClip(_LD_TexArray_ClipSurface, WorldToUV(worldXZ), wt_smallerLod, clipValue);
	}
	if (wt_biggerLod > 0.001)
	{
		SampleClip(_LD_TexArray_ClipSurface, WorldToUV_BiggerLod(worldXZ), wt_biggerLod, clipValue);
	}

	// Add 0.5 bias for LOD blending and texel resolution correction. This will help to tighten and smooth clipped edges
	clip(-clipValue + 0.5);
>>>>>>> 140a26ea
}<|MERGE_RESOLUTION|>--- conflicted
+++ resolved
@@ -53,12 +53,12 @@
 	if (abs(offset.y) < minRadius) io_worldPos.z += offset.y * o_lodAlpha * GRID_SIZE_4;
 }
 
-<<<<<<< HEAD
 bool IsUnderwater(const float facing, const float forceUnderwater)
 {
 	const bool backface = facing < 0.0;
 	return backface || forceUnderwater > 0.0;
-=======
+}
+
 // Used to get the world position of the ocean surface from the world position
 void ComputePositionDisplacement(inout float3 io_positionWS, in const float i_lodAlpha)
 {
@@ -67,7 +67,7 @@
 	const float2 worldXZ = io_positionWS.xz;
 	float wt_smallerLod = (1.0 - i_lodAlpha) * _LD_Params[_LD_SliceIndex].z;
 	float wt_biggerLod = (1.0 - wt_smallerLod) * _LD_Params[_LD_SliceIndex + 1].z;
-	
+
 	// Sample displacement textures and add results to current world position
 	half dummy = 0.0;
 	if (wt_smallerLod > 0.001)
@@ -102,5 +102,4 @@
 
 	// Add 0.5 bias for LOD blending and texel resolution correction. This will help to tighten and smooth clipped edges
 	clip(-clipValue + 0.5);
->>>>>>> 140a26ea
 }