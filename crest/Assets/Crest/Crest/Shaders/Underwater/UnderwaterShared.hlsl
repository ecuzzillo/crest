// Crest Ocean System

// This file is subject to the MIT License as seen in the root of this folder structure (LICENSE)

#ifndef CREST_UNDERWATER_SHARED_INCLUDED
#define CREST_UNDERWATER_SHARED_INCLUDED

#define CREST_MAX_UPDOWN_AMOUNT 0.8

<<<<<<< HEAD
float IntersectRayWithWaterSurface(const float seaLevel, const float3 pos, const float3 dir)
=======
float IntersectRayWithWaterSurface(const float3 pos, const float3 dir, in const CascadeParams cascadeData)
>>>>>>> 2c828306
{
	// Find intersection of the near plane and the water surface at this vert using FPI. See here for info about
	// FPI http://www.huwbowles.com/fpi-gdc-2016/

	// get point at sea level
	float2 sampleXZ = pos.xz - dir.xz * (pos.y - seaLevel) / dir.y;
	float3 disp;
	//for (int i = 0; i < 6; i++)
	{
		// Sample displacement textures, add results to current world pos / normal / foam
		disp = float3(sampleXZ.x, seaLevel, sampleXZ.y);
		half sss = 0.;
		const float3 uv = WorldToUV(sampleXZ, cascadeData, _LD_SliceIndex);
		SampleDisplacements(_LD_TexArray_AnimatedWaves, uv, 1.0, disp, sss);
		float3 nearestPointOnRay = pos + dir * dot(disp - pos, dir);
		const float2 error = disp.xz - nearestPointOnRay.xz;
		sampleXZ -= error;
	}
	{
		// Sample displacement textures, add results to current world pos / normal / foam
		disp = float3(sampleXZ.x, seaLevel, sampleXZ.y);
		half sss = 0.;
		const float3 uv = WorldToUV(sampleXZ, cascadeData, _LD_SliceIndex);
		SampleDisplacements(_LD_TexArray_AnimatedWaves, uv, 1.0, disp, sss);
		float3 nearestPointOnRay = pos + dir * dot(disp - pos, dir);
		const float2 error = disp.xz - nearestPointOnRay.xz;
		sampleXZ -= error;
	}
	{
		// Sample displacement textures, add results to current world pos / normal / foam
		disp = float3(sampleXZ.x, seaLevel, sampleXZ.y);
		half sss = 0.;
		const float3 uv = WorldToUV(sampleXZ, cascadeData, _LD_SliceIndex);
		SampleDisplacements(_LD_TexArray_AnimatedWaves, uv, 1.0, disp, sss);
		float3 nearestPointOnRay = pos + dir * dot(disp - pos, dir);
		const float2 error = disp.xz - nearestPointOnRay.xz;
		sampleXZ -= error;
	}
	{
		// Sample displacement textures, add results to current world pos / normal / foam
		disp = float3(sampleXZ.x, seaLevel, sampleXZ.y);
		half sss = 0.;
		const float3 uv = WorldToUV(sampleXZ, cascadeData, _LD_SliceIndex);
		SampleDisplacements(_LD_TexArray_AnimatedWaves, uv, 1.0, disp, sss);
		float3 nearestPointOnRay = pos + dir * dot(disp - pos, dir);
		const float2 error = disp.xz - nearestPointOnRay.xz;
		sampleXZ -= error;
	}
	{
		// Sample displacement textures, add results to current world pos / normal / foam
		disp = float3(sampleXZ.x, seaLevel, sampleXZ.y);
		half sss = 0.;
		const float3 uv = WorldToUV(sampleXZ, cascadeData, _LD_SliceIndex);
		SampleDisplacements(_LD_TexArray_AnimatedWaves, uv, 1.0, disp, sss);
		float3 nearestPointOnRay = pos + dir * dot(disp - pos, dir);
		const float2 error = disp.xz - nearestPointOnRay.xz;
		sampleXZ -= error;
	}
	{
		// Sample displacement textures, add results to current world pos / normal / foam
		disp = float3(sampleXZ.x, seaLevel, sampleXZ.y);
		half sss = 0.;
		const float3 uv = WorldToUV(sampleXZ, cascadeData, _LD_SliceIndex);
		SampleDisplacements(_LD_TexArray_AnimatedWaves, uv, 1.0, disp, sss);
		float3 nearestPointOnRay = pos + dir * dot(disp - pos, dir);
		const float2 error = disp.xz - nearestPointOnRay.xz;
		sampleXZ -= error;
	}

	return dot(disp - pos, dir);
}

#endif // CREST_UNDERWATER_SHARED_INCLUDED<|MERGE_RESOLUTION|>--- conflicted
+++ resolved
@@ -7,11 +7,7 @@
 
 #define CREST_MAX_UPDOWN_AMOUNT 0.8
 
-<<<<<<< HEAD
-float IntersectRayWithWaterSurface(const float seaLevel, const float3 pos, const float3 dir)
-=======
-float IntersectRayWithWaterSurface(const float3 pos, const float3 dir, in const CascadeParams cascadeData)
->>>>>>> 2c828306
+float IntersectRayWithWaterSurface(const float seaLevel, const float3 pos, const float3 dir, in const CascadeParams cascadeData)
 {
 	// Find intersection of the near plane and the water surface at this vert using FPI. See here for info about
 	// FPI http://www.huwbowles.com/fpi-gdc-2016/
