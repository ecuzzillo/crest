--- conflicted
+++ resolved
@@ -291,10 +291,6 @@
 				UNITY_INITIALIZE_OUTPUT(Varyings, o);
 				UNITY_INITIALIZE_VERTEX_OUTPUT_STEREO(o);
 
-				// Scale up by small "epsilon" to solve numerical issues.
-				// :OceanGridPrecisionErrors
-				v.vertex.xyz *= 1.00001;
-
 				const CascadeParams cascadeData0 = _CrestCascadeData[_LD_SliceIndex];
 				const CascadeParams cascadeData1 = _CrestCascadeData[_LD_SliceIndex + 1];
 				const PerCascadeInstanceData instanceData = _CrestPerCascadeInstanceData[_LD_SliceIndex];
@@ -430,11 +426,6 @@
 			// i'm not sure why cracks are not visible in this case.
 			uniform float _ForceUnderwater;
 
-			half3 AmbientLight()
-			{
-				return half3(unity_SHAr.w, unity_SHAg.w, unity_SHAb.w);
-			}
-
 			float3 WorldSpaceLightDir(float3 worldPos)
 			{
 				float3 lightDir = _WorldSpaceLightPos0.xyz;
@@ -451,20 +442,16 @@
 				// We need this when sampling a screenspace texture.
 				UNITY_SETUP_STEREO_EYE_INDEX_POST_VERTEX(input);
 
-<<<<<<< HEAD
+				const CascadeParams cascadeData0 = _CrestCascadeData[_LD_SliceIndex];
+				const CascadeParams cascadeData1 = _CrestCascadeData[_LD_SliceIndex + 1];
+				const PerCascadeInstanceData instanceData = _CrestPerCascadeInstanceData[_LD_SliceIndex];
+
 				#if _UNDERWATER_ON
 				const bool underwater = IsUnderwater(facing, _ForceUnderwater);
 				#else
 				const bool underwater = false;
 				#endif
 
-=======
-				const CascadeParams cascadeData0 = _CrestCascadeData[_LD_SliceIndex];
-				const CascadeParams cascadeData1 = _CrestCascadeData[_LD_SliceIndex + 1];
-				const PerCascadeInstanceData instanceData = _CrestPerCascadeInstanceData[_LD_SliceIndex];
-
-				const bool underwater = IsUnderwater(facing);
->>>>>>> f318baae
 				const float lodAlpha = input.lodAlpha_worldXZUndisplaced_oceanDepth.x;
 				const float wt_smallerLod = (1.0 - lodAlpha) * cascadeData0._weight;
 				const float wt_biggerLod = (1.0 - wt_smallerLod) * cascadeData1._weight;
@@ -507,7 +494,6 @@
 					- input.flow_shadow.zw
 				#endif
 					;
-				half3 ambientLight = AmbientLight();
 
 				// Normal - geom + normal mapping. Subsurface scattering.
 				float3 dummy = 0.;
@@ -542,28 +528,17 @@
 				#if _FOAM_ON
 				half4 whiteFoamCol;
 				#if !_FLOW_ON
-<<<<<<< HEAD
-				ComputeFoam(input.foam_screenPosXYW.x, input.lodAlpha_worldXZUndisplaced_oceanDepth.yz, input.worldPos.xz, n_pixel, pixelZ, sceneZ, view, lightDir, ambientLight, shadow.y, lodAlpha, bubbleCol, whiteFoamCol);
-				#else
-				ComputeFoamWithFlow(input.flow_shadow.xy, input.foam_screenPosXYW.x, input.lodAlpha_worldXZUndisplaced_oceanDepth.yz, input.worldPos.xz, n_pixel, pixelZ, sceneZ, view, lightDir, ambientLight, shadow.y, lodAlpha, bubbleCol, whiteFoamCol);
-=======
 				ComputeFoam(input.foam_screenPosXYW.x, input.lodAlpha_worldXZUndisplaced_oceanDepth.yz, input.worldPos.xz, n_pixel, pixelZ, sceneZ, view, lightDir, shadow.y, lodAlpha, bubbleCol, whiteFoamCol, cascadeData0, cascadeData1);
 				#else
 				ComputeFoamWithFlow(input.flow_shadow.xy, input.foam_screenPosXYW.x, input.lodAlpha_worldXZUndisplaced_oceanDepth.yz, input.worldPos.xz, n_pixel, pixelZ, sceneZ, view, lightDir, shadow.y, lodAlpha, bubbleCol, whiteFoamCol, cascadeData0, cascadeData1);
->>>>>>> f318baae
 				#endif // _FLOW_ON
 				#endif // _FOAM_ON
 
 				// Compute color of ocean - in-scattered light + refracted scene
-<<<<<<< HEAD
-				half3 scatterCol = ScatterColour(ambientLight, input.lodAlpha_worldXZUndisplaced_oceanDepth.w, _WorldSpaceCameraPos, lightDir, view, shadow.x, underwater, true, sss);
-				half3 col = OceanEmission(view, n_pixel, lightDir, input.grabPos, pixelZ, uvDepth, sceneZ, sceneZ01, bubbleCol, _Normals, underwater, scatterCol);
-=======
 				const float baseCascadeScale = _CrestCascadeData[0]._scale;
 				const float meshScaleLerp = instanceData._meshScaleLerp;
 				half3 scatterCol = ScatterColour(input.lodAlpha_worldXZUndisplaced_oceanDepth.w, _WorldSpaceCameraPos, lightDir, view, shadow.x, underwater, true, sss, meshScaleLerp, baseCascadeScale, cascadeData0);
 				half3 col = OceanEmission(view, n_pixel, lightDir, input.grabPos, pixelZ, uvDepth, sceneZ, sceneZ01, bubbleCol, _Normals, underwater, scatterCol, cascadeData0, cascadeData1);
->>>>>>> f318baae
 
 				// Light that reflects off water surface
 
