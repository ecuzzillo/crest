--- conflicted
+++ resolved
@@ -446,30 +446,7 @@
 				return o;
 			}
 
-<<<<<<< HEAD
-			half4 Frag(const Varyings input, const float facing : VFACE) : SV_Target
-=======
-			float3 WorldSpaceLightDir(float3 worldPos)
-			{
-				float3 lightDir = _WorldSpaceLightPos0.xyz;
-				if (_WorldSpaceLightPos0.w > 0.)
-				{
-					// non-directional light - this is a position, not a direction
-					lightDir = normalize(lightDir - worldPos.xyz);
-				}
-				return lightDir;
-			}
-
-			bool IsUnderwater(const bool i_isFrontFace)
-			{
-#if !_UNDERWATER_ON
-				return false;
-#endif
-				return !i_isFrontFace || _ForceUnderwater > 0.0;
-			}
-
 			half4 Frag(const Varyings input, const bool i_isFrontFace : SV_IsFrontFace) : SV_Target
->>>>>>> 97eb43cf
 			{
 				// We need this when sampling a screenspace texture.
 				UNITY_SETUP_STEREO_EYE_INDEX_POST_VERTEX(input);
@@ -478,16 +455,12 @@
 				const CascadeParams cascadeData1 = _CrestCascadeData[_LD_SliceIndex + 1];
 				const PerCascadeInstanceData instanceData = _CrestPerCascadeInstanceData[_LD_SliceIndex];
 
-<<<<<<< HEAD
 				#if _UNDERWATER_ON
-				const bool underwater = IsUnderwater(facing, _ForceUnderwater);
+				const bool underwater = IsUnderwater(i_isFrontFace, _ForceUnderwater);
 				#else
 				const bool underwater = false;
 				#endif
 
-=======
-				const bool underwater = IsUnderwater(i_isFrontFace);
->>>>>>> 97eb43cf
 				const float lodAlpha = input.lodAlpha_worldXZUndisplaced_oceanDepth.x;
 				const float wt_smallerLod = (1.0 - lodAlpha) * cascadeData0._weight;
 				const float wt_biggerLod = (1.0 - wt_smallerLod) * cascadeData1._weight;
