// Crest Ocean System

// This file is subject to the MIT License as seen in the root of this folder structure (LICENSE)

Shader "Crest/Ocean"
{
	Properties
	{
		[Header(Normal Mapping)]
		[Toggle] _ApplyNormalMapping("Enable", Float) = 1
		[NoScaleOffset] _Normals("Normal Map", 2D) = "bump" {}
		_NormalsStrength("Strength", Range(0.01, 2.0)) = 0.3
		_NormalsScale("Scale", Range(0.01, 50.0)) = 1.0

		// Base light scattering settings which give water colour
		[Header(Scattering)]
		// Base colour
		_Diffuse("Diffuse", Color) = (0.2, 0.05, 0.05, 1.0)
		_DiffuseGrazing("Diffuse Grazing", Color) = (0.2, 0.05, 0.05, 1.0)
		// Changes colour in shadow. Requires 'Create Shadow Data' enabled on OceanRenderer script.
		[Toggle] _Shadows("Shadowing", Float) = 0
		// Base colour in shadow
		_DiffuseShadow("Diffuse (Shadow)", Color) = (0.2, 0.05, 0.05, 1.0)

		// Light scattering contribution from primary light
		[Header(Subsurface Scattering)]
		[Toggle] _SubSurfaceScattering("Enable", Float) = 1
		// Colour tint for primary light contribution
		_SubSurfaceColour("Colour", Color) = (0.0, 0.48, 0.36)
		// Amount of primary light contribution that always comes in
		_SubSurfaceBase("Base Mul", Range(0.0, 2.0)) = 0.6
		// Primary light contribution in direction of light to emulate light passing through waves
		_SubSurfaceSun("Sun Mul", Range(0.0, 10.0)) = 0.8
		// Fall-off for primary light scattering to affect directionality
		_SubSurfaceSunFallOff("Sun Fall-Off", Range(1.0, 16.0)) = 4.0

		// Light scattering at wave peaks
		//[Header(Height Based Scattering)]
		//[Toggle] _SubSurfaceHeightLerp("Enable", Float) = 1
		//// Height from sea level where scattering is at maximum
		//_SubSurfaceHeightMax("Height Max", Range(0.0, 100.0)) = 3.0
		//// Fall off of height scattering
		//_SubSurfaceHeightPower("Height Power", Range(0.01, 10.0)) = 1.0
		//// Tint for height scattering
		//_SubSurfaceCrestColour("Crest Colour", Color) = (0.42, 0.69, 0.52)

		// Light scattering in shallow water
		[Header(Shallow Scattering)]
		[Toggle] _SubSurfaceShallowColour("Enable", Float) = 1
		// Max depth that is considered 'shallow'
		_SubSurfaceDepthMax("Depth Max", Range(0.01, 50.0)) = 3.0
		// Fall off of shallow scattering
		_SubSurfaceDepthPower("Depth Power", Range(0.01, 10.0)) = 1.0
		// Colour in shallow water
		_SubSurfaceShallowCol("Shallow Colour", Color) = (0.42, 0.75, 0.69)
		// Shallow water colour in shadow (see comment on Shadowing param above)
		_SubSurfaceShallowColShadow("Shallow Colour (Shadow)", Color) = (0.42, 0.75, 0.69)

		// Reflection properites
		[Header(Reflection Environment)]
		// Controls specular response of water surface
		_Specular("Specular", Range(0.0, 1.0)) = 1.0
		// Controls harshness of Fresnel behaviour
		_FresnelPower("Fresnel Power", Range(1.0, 20.0)) = 5.0
		// Refractive indices
		_RefractiveIndexOfAir("Refractive Index of Air", Range(1.0, 2.0)) = 1.0
		_RefractiveIndexOfWater("Refractive Index of Water", Range(1.0, 2.0)) = 1.333
		// Dynamically rendered 'reflection plane' style reflections. Requires OceanPlanarReflection script added to main camera.
		[Toggle] _PlanarReflections("Planar Reflections", Float) = 0
		// How much the water normal affects the planar reflection
		_PlanarReflectionNormalsStrength("Planar Reflections Distortion", Float) = 1
		// Whether to use an overridden reflection cubemap (provided in the next property)
		[Toggle] _OverrideReflectionCubemap("Override Reflection Cubemap", Float) = 0
		// Custom environment map to reflect
		[NoScaleOffset] _ReflectionCubemapOverride("Override Reflection Cubemap", CUBE) = "" {}

		// A simple procedural skybox, not suitable for rendering on screen, but can be useful to give control over reflection colour
		// especially in stylized/non realistic applications
		[Header(Procedural Skybox)]
		[Toggle] _ProceduralSky("Enable", Float) = 0
		// Base sky colour
		[HDR] _SkyBase("Base", Color) = (1.0, 1.0, 1.0, 1.0)
		// Colour in sun direction
		[HDR] _SkyTowardsSun("Towards Sun", Color) = (1.0, 1.0, 1.0, 1.0)
		// Direction fall off
		_SkyDirectionality("Directionality", Range(0.0, 0.99)) = 1.0
		// Colour away from sun direction
		[HDR] _SkyAwayFromSun("Away From Sun", Color) = (1.0, 1.0, 1.0, 1.0)

		[Header(Add Directional Light)]
		[Toggle] _ComputeDirectionalLight("Enable", Float) = 1
		_DirectionalLightFallOff("Fall-Off", Range(1.0, 4096.0)) = 128.0
		_DirectionalLightBoost("Boost", Range(0.0, 512.0)) = 5.0

		[Header(Foam)]
		[Toggle] _Foam("Enable", Float) = 1
		[NoScaleOffset] _FoamTexture("Texture", 2D) = "white" {}
		_FoamScale("Scale", Range(0.01, 50.0)) = 10.0
		// Colour tint for whitecaps / foam on water surface
		_FoamWhiteColor("White Foam Color", Color) = (1.0, 1.0, 1.0, 1.0)
		// Colour tint bubble foam underneath water surface
		_FoamBubbleColor("Bubble Foam Color", Color) = (0.64, 0.83, 0.82, 1.0)
		// Parallax for underwater bubbles to give feeling of volume
		_FoamBubbleParallax("Bubble Foam Parallax", Range(0.0, 0.5)) = 0.05
		// Proximity to sea floor where foam starts to get generated
		_ShorelineFoamMinDepth("Shoreline Foam Min Depth", Range(0.01, 5.0)) = 0.27
		// Controls how gradual the transition is from full foam to no foam
		_WaveFoamFeather("Wave Foam Feather", Range(0.001, 1.0)) = 0.32
		// How much underwater bubble foam is generated
		_WaveFoamBubblesCoverage("Wave Foam Bubbles Coverage", Range(0.0, 5.0)) = 0.95

		// Generates normals for the foam based on foam values/texture and use it for foam lighting
		[Header(Foam 3D Lighting)]
		[Toggle] _Foam3DLighting("Enable", Float) = 1
		_WaveFoamLightScale("Light Scale", Range(0.0, 2.0)) = 0.7
		// Strength of the generated normals
		_WaveFoamNormalStrength("Normals Strength", Range(0.0, 30.0)) = 3.5
		// Acts like a gloss parameter for specular response
		_WaveFoamSpecularFallOff("Specular Fall-Off", Range(1.0, 512.0)) = 275.0
		// Strength of specular response
		_WaveFoamSpecularBoost("Specular Boost", Range(0.0, 16.0)) = 4.0

		[Header(Transparency)]
		// Whether light can pass through the water surface
		[Toggle] _Transparency("Enable", Float) = 1
		// Scattering coefficient within water volume, per channel
		_DepthFogDensity("Fog Density", Vector) = (0.28, 0.16, 0.24, 1.0)
		// How strongly light is refracted when passing through water surface
		_RefractionStrength("Refraction Strength", Range(0.0, 2.0)) = 0.1

		// Appoximate rays being focused/defocused on geometry under water
		[Header(Caustics)]
		[Toggle] _Caustics("Enable", Float) = 1
		[NoScaleOffset] _CausticsTexture("Caustics", 2D) = "black" {}
		_CausticsTextureScale("Scale", Range(0.0, 25.0)) = 5.0
		// The 'mid' value of the caustics texture, around which the caustic texture values are scaled
		_CausticsTextureAverage("Texture Average Value", Range(0.0, 1.0)) = 0.07
		// Scaling / intensity
		_CausticsStrength("Strength", Range(0.0, 10.0)) = 3.2
		// The depth at which the caustics are in focus
		_CausticsFocalDepth("Focal Depth", Range(0.0, 25.0)) = 2.0
		// The range of depths over which the caustics are in focus
		_CausticsDepthOfField("Depth Of Field", Range(0.01, 10.0)) = 0.33
		// How much the caustics texture is distorted
		_CausticsDistortionStrength("Distortion Strength", Range(0.0, 0.25)) = 0.075
		// The scale of the distortion pattern used to distort the caustics
		_CausticsDistortionScale("Distortion Scale", Range(0.01, 50.0)) = 10.0

		// To use the underwater effect the UnderWaterCurtainGeom and UnderWaterMeniscus prefabs must be parented to the camera.
		[Header(Underwater)]
		// Whether the underwater effect is being used. This enables code that shades the surface correctly from underneath.
		[Toggle] _Underwater("Enable", Float) = 0
		// Ordinarily set this to Back to cull back faces, but set to Off to make sure both sides of the surface draw if the
		// underwater effect is being used.
		[Enum(CullMode)] _CullMode("Cull Mode", Int) = 2

		// Flow is horizontal motion in water as demonstrated in the 'whirlpool' example scene. 'Create Flow Sim' must be
		// enabled on the OceanRenderer to generate flow data.
		[Header(Flow)]
		[Toggle] _Flow("Enable", Float) = 0

		[Header(Debug Options)]
		// Build shader with debug info which allows stepping through the code in a GPU debugger. I typically use RenderDoc or
		// PIX for Windows (requires DX12 API to be selected).
		[Toggle] _CompileShaderWithDebugInfo("Compile Shader With Debug Info (D3D11)", Float) = 0
		[Toggle] _DebugDisableShapeTextures("Debug Disable Shape Textures", Float) = 0
		[Toggle] _DebugVisualiseShapeSample("Debug Visualise Shape Sample", Float) = 0
		[Toggle] _DebugVisualiseFlow("Debug Visualise Flow", Float) = 0
		[Toggle] _DebugDisableSmoothLOD("Debug Disable Smooth LOD", Float) = 0
	}

	SubShader
	{
		// ForwardBase - tell unity we're going to render water in forward manner and we're going to do lighting and it will set the appropriate uniforms
		// Geometry+510 - unity treats anything after Geometry+500 as transparent, and will render it in a forward manner and copy out the gbuffer data
		//     and do post processing before running it. Discussion of this in issue #53.
		Tags { "LightMode"="ForwardBase" "Queue"="Geometry+510" "IgnoreProjector"="True" "RenderType"="Opaque" }

		GrabPass
		{
			"_BackgroundTexture"
		}

		Pass
		{
			// Culling user defined - can be inverted for under water
			Cull [_CullMode]

			CGPROGRAM
			#pragma vertex Vert
			#pragma fragment Frag
			// for VFACE
			#pragma target 3.0
			#pragma multi_compile_fog

			#pragma shader_feature _APPLYNORMALMAPPING_ON
			#pragma shader_feature _COMPUTEDIRECTIONALLIGHT_ON
			#pragma shader_feature _SUBSURFACESCATTERING_ON
			//#pragma shader_feature _SUBSURFACEHEIGHTLERP_ON
			#pragma shader_feature _SUBSURFACESHALLOWCOLOUR_ON
			#pragma shader_feature _TRANSPARENCY_ON
			#pragma shader_feature _CAUSTICS_ON
			#pragma shader_feature _FOAM_ON
			#pragma shader_feature _FOAM3DLIGHTING_ON
			#pragma shader_feature _PLANARREFLECTIONS_ON
			#pragma shader_feature _OVERRIDEREFLECTIONCUBEMAP_ON
		
			#pragma shader_feature _PROCEDURALSKY_ON
			#pragma shader_feature _UNDERWATER_ON
			#pragma shader_feature _FLOW_ON
			#pragma shader_feature _SHADOWS_ON

			#pragma shader_feature _DEBUGDISABLESHAPETEXTURES_ON
			#pragma shader_feature _DEBUGVISUALISESHAPESAMPLE_ON
			#pragma shader_feature _DEBUGVISUALISEFLOW_ON
			#pragma shader_feature _DEBUGDISABLESMOOTHLOD_ON
			#pragma shader_feature _COMPILESHADERWITHDEBUGINFO_ON

			#if _COMPILESHADERWITHDEBUGINFO_ON
			#pragma enable_d3d11_debug_symbols
			#endif

			#include "UnityCG.cginc"
			#include "Lighting.cginc"

			struct Attributes
			{
				// The old unity macros require this name and type.
				float4 vertex : POSITION;
			};

			struct Varyings
			{
				float4 positionCS : SV_POSITION;
				half4 flow_shadow : TEXCOORD1;
				half4 foam_screenPos : TEXCOORD4;
				half4 lodAlpha_worldXZUndisplaced_oceanDepth : TEXCOORD5;
				float3 worldPos : TEXCOORD7;
				#if _DEBUGVISUALISESHAPESAMPLE_ON
				half3 debugtint : TEXCOORD8;
				#endif
				half4 grabPos : TEXCOORD9;

				UNITY_FOG_COORDS(3)
			};

			#include "OceanLODData.hlsl"

			uniform float _CrestTime;

			// MeshScaleLerp, FarNormalsWeight, LODIndex (debug), unused
			uniform float4 _InstanceData;

			// Argument name is v because some macros like COMPUTE_EYEDEPTH require it.
			Varyings Vert(Attributes v)
			{
				Varyings o;

				// Move to world space
				o.worldPos = mul(unity_ObjectToWorld, float4(v.vertex.xyz, 1.0));

				// Vertex snapping and lod transition
				float lodAlpha;
				SnapAndTransitionVertLayout(_InstanceData.x, o.worldPos, lodAlpha);
				o.lodAlpha_worldXZUndisplaced_oceanDepth.x = lodAlpha;
				o.lodAlpha_worldXZUndisplaced_oceanDepth.yz = o.worldPos.xz;

				// sample shape textures - always lerp between 2 LOD scales, so sample two textures
				o.flow_shadow = half4(0., 0., 0., 0.);
				o.foam_screenPos.x = 0.;

				o.lodAlpha_worldXZUndisplaced_oceanDepth.w = CREST_OCEAN_DEPTH_BASELINE;
				
				// Sample shape textures - always lerp between 2 LOD scales, so sample two textures

				// Calculate sample weights. params.z allows shape to be faded out (used on last lod to support pop-less scale transitions)
				float wt_0 = (1. - lodAlpha) * _LD_Params_0.z;
				float wt_1 = (1. - wt_0) * _LD_Params_1.z;
				const float2 positionWS_XZ_before = o.worldPos.xz;
				// Sample displacement textures, add results to current world pos / normal / foam
				if (wt_0 > 0.001)
				{
					const float2 uv_0 = LD_0_WorldToUV(positionWS_XZ_before);

					#if !_DEBUGDISABLESHAPETEXTURES_ON
					SampleDisplacements(_LD_Sampler_AnimatedWaves_0, uv_0, wt_0, o.worldPos);
					#endif

					#if _FOAM_ON
					SampleFoam(_LD_Sampler_Foam_0, uv_0, wt_0, o.foam_screenPos.x);
					#endif

					#if _FLOW_ON
					SampleFlow(_LD_Sampler_Flow_0, uv_0, wt_0, o.flow_shadow.xy);
					#endif

					#if _SUBSURFACESHALLOWCOLOUR_ON
					SampleSeaDepth(_LD_Sampler_SeaFloorDepth_0, uv_0, wt_0, o.lodAlpha_worldXZUndisplaced_oceanDepth.w);
					#endif

					#if _SHADOWS_ON
					SampleShadow(_LD_Sampler_Shadow_0, uv_0, wt_0, o.flow_shadow.zw);
					#endif
				}
				if (wt_1 > 0.001)
				{
					const float2 uv_1 = LD_1_WorldToUV(positionWS_XZ_before);

					#if !_DEBUGDISABLESHAPETEXTURES_ON
					SampleDisplacements(_LD_Sampler_AnimatedWaves_1, uv_1, wt_1, o.worldPos);
					#endif

					#if _FOAM_ON
					SampleFoam(_LD_Sampler_Foam_1, uv_1, wt_1, o.foam_screenPos.x);
					#endif

					#if _FLOW_ON
					SampleFlow(_LD_Sampler_Flow_1, uv_1, wt_1, o.flow_shadow.xy);
					#endif

					#if _SUBSURFACESHALLOWCOLOUR_ON
					SampleSeaDepth(_LD_Sampler_SeaFloorDepth_1, uv_1, wt_1, o.lodAlpha_worldXZUndisplaced_oceanDepth.w);
					#endif

					#if _SHADOWS_ON
					SampleShadow(_LD_Sampler_Shadow_1, uv_1, wt_1, o.flow_shadow.zw);
					#endif
				}

				// Foam can saturate
				o.foam_screenPos.x = saturate(o.foam_screenPos.x);

				// debug tinting to see which shape textures are used
				#if _DEBUGVISUALISESHAPESAMPLE_ON
				#define TINT_COUNT (uint)7
				half3 tintCols[TINT_COUNT]; tintCols[0] = half3(1., 0., 0.); tintCols[1] = half3(1., 1., 0.); tintCols[2] = half3(1., 0., 1.); tintCols[3] = half3(0., 1., 1.); tintCols[4] = half3(0., 0., 1.); tintCols[5] = half3(1., 0., 1.); tintCols[6] = half3(.5, .5, 1.);
				o.debugtint = wt_0 * tintCols[_LD_LodIdx_0 % TINT_COUNT] + wt_1 * tintCols[_LD_LodIdx_1 % TINT_COUNT];
				#endif

				// view-projection
				o.positionCS = mul(UNITY_MATRIX_VP, float4(o.worldPos, 1.));

				UNITY_TRANSFER_FOG(o, o.positionCS);

				// unfortunate hoop jumping - this is inputs for refraction. depending on whether HDR is on or off, the grabbed scene
				// colours may or may not come from the backbuffer, which means they may or may not be flipped in y. use these macros
				// to get the right results, every time.
				o.grabPos = ComputeGrabScreenPos(o.positionCS);
				o.foam_screenPos.yzw = ComputeScreenPos(o.positionCS).xyw;
				return o;
			}

			// frag shader uniforms

			#include "OceanFoam.hlsl"
			#include "OceanEmission.hlsl"
			#include "OceanReflection.hlsl"
			uniform sampler2D _Normals;
			#include "OceanNormalMapping.hlsl"

			uniform sampler2D _CameraDepthTexture;

			// Hack - due to SV_IsFrontFace occasionally coming through as true for backfaces,
			// add a param here that forces ocean to be in undrwater state. I think the root
			// cause here might be imprecision or numerical issues at ocean tile boundaries, although
			// i'm not sure why cracks are not visible in this case.
			uniform float _ForceUnderwater;

			float3 WorldSpaceLightDir(float3 worldPos)
			{
				float3 lightDir = _WorldSpaceLightPos0.xyz;
				if (_WorldSpaceLightPos0.w > 0.)
				{
					// non-directional light - this is a position, not a direction
					lightDir = normalize(lightDir - worldPos.xyz);
				}
				return lightDir;
			}

			bool IsUnderwater(const float facing)
			{
#if !_UNDERWATER_ON
				return false;
#endif
				const bool backface = facing < 0.0;
				return backface || _ForceUnderwater > 0.0;
			}

			half4 Frag(const Varyings input, const float facing : VFACE) : SV_Target
			{
				const bool underwater = IsUnderwater(facing);

				half3 view = normalize(_WorldSpaceCameraPos - input.worldPos);

				// water surface depth, and underlying scene opaque surface depth
				float pixelZ = LinearEyeDepth(input.positionCS.z);
				half3 screenPos = input.foam_screenPos.yzw;
				half2 uvDepth = screenPos.xy / screenPos.z;
				float sceneZ01 = tex2D(_CameraDepthTexture, uvDepth).x;
				float sceneZ = LinearEyeDepth(sceneZ01);

				float3 lightDir = WorldSpaceLightDir(input.worldPos);
				// Soft shadow, hard shadow
				fixed2 shadow = (fixed2)1.0
				#if _SHADOWS_ON
					- input.flow_shadow.zw
				#endif
					;

				// Normal - geom + normal mapping
				half3 n_geom = half3(0.0, 1.0, 0.0);
<<<<<<< HEAD
				float sss = 0.;
=======
				const float lodAlpha = input.lodAlpha_worldXZUndisplaced_oceanDepth.x;
>>>>>>> 4b2e54af

				//if(false)
				{
					const float2 uv_0 = LD_0_WorldToUV(input.lodAlpha_worldXZUndisplaced_oceanDepth.yz);
					const float2 uv_1 = LD_1_WorldToUV(input.lodAlpha_worldXZUndisplaced_oceanDepth.yz);
					const float wt_0 = (1. - lodAlpha) * _LD_Params_0.z;
					const float wt_1 = (1. - wt_0) * _LD_Params_1.z;
					float3 dummy = 0.;
					if (wt_0 > 0.001) SampleDisplacementsNormals(_LD_Sampler_AnimatedWaves_0, uv_0, wt_0, _LD_Params_0.w, _LD_Params_0.x, dummy, n_geom.xz);
					if (wt_1 > 0.001) SampleDisplacementsNormals(_LD_Sampler_AnimatedWaves_1, uv_1, wt_1, _LD_Params_1.w, _LD_Params_1.x, dummy, n_geom.xz);
					n_geom = normalize(n_geom);

					sss += wt_0 * tex2Dlod(_LD_Sampler_AnimatedWaves_0, float4(uv_0, 0., 0.)).w;
					sss += wt_1 * tex2Dlod(_LD_Sampler_AnimatedWaves_1, float4(uv_1, 0., 0.)).w;

					//sss = length(input.worldPos.xz - input.lodAlpha_worldXZUndisplaced_oceanDepth.yz);
					//void SampleDisplacements(in sampler2D i_dispSampler, in float2 i_uv, in float i_wt, inout float3 io_worldPos)
					//{
					//	const half3 disp = tex2Dlod(i_dispSampler, float4(i_uv, 0., 0.)).xyz;
					//	io_worldPos += i_wt * disp;
					//}

				}

				if (underwater) n_geom = -n_geom;
				half3 n_pixel = n_geom;
				#if _APPLYNORMALMAPPING_ON
				#if _FLOW_ON
				ApplyNormalMapsWithFlow(input.lodAlpha_worldXZUndisplaced_oceanDepth.yz, input.flow_shadow.xy, input.lodAlpha_worldXZUndisplaced_oceanDepth.x, n_pixel);
				#else
				n_pixel.xz += (underwater ? -1. : 1.) * SampleNormalMaps(input.lodAlpha_worldXZUndisplaced_oceanDepth.yz, input.lodAlpha_worldXZUndisplaced_oceanDepth.x);
				n_pixel = normalize(n_pixel);
				#endif
				#endif

				// Foam - underwater bubbles and whitefoam
				half3 bubbleCol = (half3)0.;
				#if _FOAM_ON
				half4 whiteFoamCol;
				#if !_FLOW_ON
				ComputeFoam(input.foam_screenPos.x, input.lodAlpha_worldXZUndisplaced_oceanDepth.yz, input.worldPos.xz, n_pixel, pixelZ, sceneZ, view, lightDir, shadow.y, lodAlpha, bubbleCol, whiteFoamCol);
				#else
				ComputeFoamWithFlow(input.flow_shadow.xy, input.foam_screenPos.x, input.lodAlpha_worldXZUndisplaced_oceanDepth.yz, input.worldPos.xz, n_pixel, pixelZ, sceneZ, view, lightDir, shadow.y, lodAlpha, bubbleCol, whiteFoamCol);
				#endif // _FLOW_ON
				#endif // _FOAM_ON

				// Compute color of ocean - in-scattered light + refracted scene
				half3 scatterCol = ScatterColour(input.worldPos, input.lodAlpha_worldXZUndisplaced_oceanDepth.w, _WorldSpaceCameraPos, lightDir, view, shadow.x, underwater, true, sss);
				//scatterCol *= sss * sss;
				half3 col = OceanEmission(view, n_pixel, lightDir, input.grabPos, pixelZ, uvDepth, sceneZ, sceneZ01, bubbleCol, _Normals, _CameraDepthTexture, underwater, scatterCol);

				// Light that reflects off water surface
				#if _UNDERWATER_ON
				if (underwater)
				{
					ApplyReflectionUnderwater(view, n_pixel, lightDir, shadow.y, input.foam_screenPos.yzzw, scatterCol, col);
				}
				else
				#endif
				{
					ApplyReflectionSky(view, n_pixel, lightDir, shadow.y, input.foam_screenPos.yzzw, col);
				}

				// Override final result with white foam - bubbles on surface
				#if _FOAM_ON
				col = lerp(col, whiteFoamCol.rgb, whiteFoamCol.a);
				#endif

				// Fog
				if (!underwater)
				{
					// Above water - do atmospheric fog. If you are using a third party sky package such as Azure, replace this with their stuff!
					UNITY_APPLY_FOG(input.fogCoord, col);
				}
				else
				{
					// underwater - do depth fog
					col = lerp(col, scatterCol, 1. - exp(-_DepthFogDensity.xyz * pixelZ));
				}

				#if _DEBUGVISUALISESHAPESAMPLE_ON
				col = lerp(col.rgb, input.debugtint, 0.5);
				#endif
				#if _DEBUGVISUALISEFLOW_ON
				#if _FLOW_ON
				col.rg = lerp(col.rg, input.flow_shadow.xy, 0.5);
				#endif
				#endif

				//col = sss;
				return half4(col, 1.);
			}

			ENDCG
		}
	}
}<|MERGE_RESOLUTION|>--- conflicted
+++ resolved
@@ -409,11 +409,8 @@
 
 				// Normal - geom + normal mapping
 				half3 n_geom = half3(0.0, 1.0, 0.0);
-<<<<<<< HEAD
+				const float lodAlpha = input.lodAlpha_worldXZUndisplaced_oceanDepth.x;
 				float sss = 0.;
-=======
-				const float lodAlpha = input.lodAlpha_worldXZUndisplaced_oceanDepth.x;
->>>>>>> 4b2e54af
 
 				//if(false)
 				{
