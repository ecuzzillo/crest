// Crest Ocean System

// This file is subject to the MIT License as seen in the root of this folder structure (LICENSE)

// Ocean LOD data - data, samplers and functions associated with LODs

// NOTE: This must match the value in LodDataMgr.cs, as it is used to allow the
// C# code to check if any parameters are within the MAX_LOD_COUNT limits
#define MAX_LOD_COUNT 16

// NOTE: these MUST match the values in PropertyWrapper.cs
#define THREAD_GROUP_SIZE_X 8
#define THREAD_GROUP_SIZE_Y 8

// Samplers and data associated with a LOD.
// _LD_Params: float4(world texel size, texture resolution, shape weight multiplier, 1 / texture resolution)
<<<<<<< HEAD
Texture2DArray _LD_TexArray_AnimatedWaves;
Texture2DArray _LD_TexArray_WaveBuffer;
Texture2DArray _LD_TexArray_SeaFloorDepth;
Texture2DArray _LD_TexArray_Foam;
Texture2DArray _LD_TexArray_Flow;
Texture2DArray _LD_TexArray_DynamicWaves;
Texture2DArray _LD_TexArray_Shadow;
uniform float4 _LD_Params[MAX_LOD_COUNT];
uniform float3 _LD_Pos_Scale[MAX_LOD_COUNT];
uniform const float _LD_SliceIndex;

Texture2DArray _LD_TexArray_AnimatedWaves_PrevFrame;
Texture2DArray _LD_TexArray_WaveBuffer_PrevFrame;
Texture2DArray _LD_TexArray_SeaFloorDepth_PrevFrame;
Texture2DArray _LD_TexArray_Foam_PrevFrame;
Texture2DArray _LD_TexArray_Flow_PrevFrame;
Texture2DArray _LD_TexArray_DynamicWaves_PrevFrame;
Texture2DArray _LD_TexArray_Shadow_PrevFrame;
uniform float4 _LD_Params_PrevFrame[MAX_LOD_COUNT];
uniform float3 _LD_Pos_Scale_PrevFrame[MAX_LOD_COUNT];
uniform const float _LD_SliceIndex_PrevFrame;

SamplerState LODData_linear_clamp_sampler;

// Bias ocean floor depth so that default (0) values in texture are not interpreted as shallow and generating foam everywhere
#define CREST_OCEAN_DEPTH_BASELINE -1000.0
=======
#define LOD_DATA(LODNUM) \
	uniform sampler2D _LD_Sampler_AnimatedWaves_##LODNUM; \
	uniform sampler2D _LD_Sampler_SeaFloorDepth_##LODNUM; \
	uniform sampler2D _LD_Sampler_Foam_##LODNUM; \
	uniform sampler2D _LD_Sampler_Flow_##LODNUM; \
	uniform sampler2D _LD_Sampler_DynamicWaves_##LODNUM; \
	uniform sampler2D _LD_Sampler_Shadow_##LODNUM; \
	uniform float4 _LD_Params_##LODNUM; \
	uniform float3 _LD_Pos_Scale_##LODNUM;

// Create two sets of LOD data, which have overloaded meaning depending on use:
// * the ocean surface geometry always lerps from a more detailed LOD (0) to a less detailed LOD (1)
// * simulations (persistent lod data) read last frame's data from slot 0, and any current frame data from slot 1
// * any other use that does not fall into the previous categories can use either slot and generally use slot 0
LOD_DATA( 0 )
LOD_DATA( 1 )

#define CREST_OCEAN_DEPTH_BASELINE 1000.0
>>>>>>> c244df54

// Conversions for world space from/to UV space. All these should *not* be clamped otherwise they'll break fullscreen triangles.
float2 LD_WorldToUV(in float2 i_samplePos, in float2 i_centerPos, in float i_res, in float i_texelSize)
{
	return (i_samplePos - i_centerPos) / (i_texelSize * i_res) + 0.5;
}

float3 WorldToUV(in float2 i_samplePos, in float i_sliceIndex) {
	const float2 result = LD_WorldToUV(
		i_samplePos,
		_LD_Pos_Scale[i_sliceIndex].xy,
		_LD_Params[i_sliceIndex].y,
		_LD_Params[i_sliceIndex].x
	);
	return float3(result, i_sliceIndex);
}

float3 WorldToUV_NextLod(in float2 i_samplePos, in float i_sliceIndex_NextLod) {
	const float2 result = LD_WorldToUV(
		i_samplePos, _LD_Pos_Scale[i_sliceIndex_NextLod].xy,
		_LD_Params[i_sliceIndex_NextLod].y,
		_LD_Params[i_sliceIndex_NextLod].x
	);
	return float3(result, i_sliceIndex_NextLod);
}

float3 WorldToUV_PrevFrame(in float2 i_samplePos, in float i_sliceIndex_PrevFrame) {
	const float2 result = LD_WorldToUV(
		i_samplePos,
		_LD_Pos_Scale_PrevFrame[i_sliceIndex_PrevFrame].xy,
		_LD_Params_PrevFrame[i_sliceIndex_PrevFrame].y,
		_LD_Params_PrevFrame[i_sliceIndex_PrevFrame].x
	);
	return float3(result, i_sliceIndex_PrevFrame);
}


float2 LD_UVToWorld(in float2 i_uv, in float2 i_centerPos, in float i_res, in float i_texelSize)
{
	return i_texelSize * i_res * (i_uv - 0.5) + i_centerPos;
}

float2 UVToWorld(in float2 i_uv, in float i_sliceIndex) { return LD_UVToWorld(i_uv, _LD_Pos_Scale[i_sliceIndex].xy, _LD_Params[i_sliceIndex].y, _LD_Params[i_sliceIndex].x); }

// Shortcuts if _LD_SliceIndex is set
float3 WorldToUV(in float2 i_samplePos) { return WorldToUV(i_samplePos, _LD_SliceIndex); }
float3 WorldToUV_NextLod(in float2 i_samplePos) { return WorldToUV_NextLod(i_samplePos, _LD_SliceIndex + 1); }
float3 WorldToUV_PrevFrame(in float2 i_samplePos) { return WorldToUV_PrevFrame(i_samplePos, _LD_SliceIndex_PrevFrame); }
float2 UVToWorld(in float2 i_uv) { return UVToWorld(i_uv, _LD_SliceIndex); }

// Convert compute shader id to uv texture coordinates
float2 IDtoUV(in float2 i_id)
{
	return float2(float2(i_id) / float2(256, 256) + 0.5 / float2(256, 256));
}
float2 UVToID(in float2 i_uv)
{
	return float2((i_uv.xy * float2(256, 256)) - 0.5);
}

// Sampling functions
void SampleDisplacements(in Texture2DArray i_dispSampler, in float3 i_uv_slice, in float i_wt, inout float3 io_worldPos)
{
	const half3 disp = i_dispSampler.SampleLevel(LODData_linear_clamp_sampler, i_uv_slice, 0).xyz;
	io_worldPos += i_wt * disp;
}

void SampleDisplacementsNormals(in Texture2DArray i_dispSampler, in float3 i_uv_slice, in float i_wt, in float i_invRes, in float i_texelSize, inout float3 io_worldPos, inout half2 io_nxz)
{
	const half3 disp = i_dispSampler.Sample(LODData_linear_clamp_sampler, i_uv_slice).xyz;
	io_worldPos += i_wt * disp;

	float3 n; {
		float3 dd = float3(i_invRes, 0.0, i_texelSize);
		half3 disp_x = dd.zyy + i_dispSampler.SampleLevel(LODData_linear_clamp_sampler, i_uv_slice + float3(dd.xy, 0), dd.y).xyz;
		half3 disp_z = dd.yyz + i_dispSampler.SampleLevel(LODData_linear_clamp_sampler, i_uv_slice + float3(dd.yx, 0), dd.y).xyz;
		n = normalize(cross(disp_z - disp, disp_x - disp));
	}
	io_nxz += i_wt * n.xz;
}

void SampleFoam(in Texture2DArray i_oceanFoamSampler, in float3 i_uv_slice, in float i_wt, inout half io_foam)
{
	io_foam += i_wt * i_oceanFoamSampler.SampleLevel(LODData_linear_clamp_sampler, i_uv_slice, 0).x;
}

void SampleFlow(in Texture2DArray i_oceanFlowSampler, in float3 i_uv_slice, in float i_wt, inout half2 io_flow)
{
	io_flow += i_wt * i_oceanFlowSampler.SampleLevel(LODData_linear_clamp_sampler, i_uv_slice, 0).xy;
}

void SampleSeaDepth(in Texture2DArray i_oceanDepthSampler, in float3 i_uv_slice, in float i_wt, inout half io_oceanDepth)
{
	io_oceanDepth += i_wt * (i_oceanDepthSampler.SampleLevel(LODData_linear_clamp_sampler, i_uv_slice, 0).x - CREST_OCEAN_DEPTH_BASELINE);
}

void SampleShadow(in Texture2DArray i_oceanShadowSampler, in float3 i_uv_slice, in float i_wt, inout half2 io_shadow)
{
	io_shadow += i_wt * i_oceanShadowSampler.SampleLevel(LODData_linear_clamp_sampler, i_uv_slice, 0).xy;
}

// TODO(MRT): replace #defines with something better (function?) in code that uses them.
// Used #defines to account for different return types based on texture format.
// Check if #defines are even that bad, I tend to not be a big fan of them, but
// maybe this is the best solution.
#define SampleLod(i_lodTextureArray, i_uv_slice) (i_lodTextureArray.SampleLevel(LODData_linear_clamp_sampler, i_uv_slice, 0))
#define SampleLodLevel(i_lodTextureArray, i_uv_slice, mips) (i_lodTextureArray.SampleLevel(LODData_linear_clamp_sampler, i_uv_slice, mips))

// Geometry data
// x: Grid size of lod data - size of lod data texel in world space.
// y: Grid size of geometry - distance between verts in mesh.
// zw: normalScrollSpeed0, normalScrollSpeed1
uniform float4 _GeomData;
uniform float3 _OceanCenterPosWorld;<|MERGE_RESOLUTION|>--- conflicted
+++ resolved
@@ -14,7 +14,6 @@
 
 // Samplers and data associated with a LOD.
 // _LD_Params: float4(world texel size, texture resolution, shape weight multiplier, 1 / texture resolution)
-<<<<<<< HEAD
 Texture2DArray _LD_TexArray_AnimatedWaves;
 Texture2DArray _LD_TexArray_WaveBuffer;
 Texture2DArray _LD_TexArray_SeaFloorDepth;
@@ -40,27 +39,7 @@
 SamplerState LODData_linear_clamp_sampler;
 
 // Bias ocean floor depth so that default (0) values in texture are not interpreted as shallow and generating foam everywhere
-#define CREST_OCEAN_DEPTH_BASELINE -1000.0
-=======
-#define LOD_DATA(LODNUM) \
-	uniform sampler2D _LD_Sampler_AnimatedWaves_##LODNUM; \
-	uniform sampler2D _LD_Sampler_SeaFloorDepth_##LODNUM; \
-	uniform sampler2D _LD_Sampler_Foam_##LODNUM; \
-	uniform sampler2D _LD_Sampler_Flow_##LODNUM; \
-	uniform sampler2D _LD_Sampler_DynamicWaves_##LODNUM; \
-	uniform sampler2D _LD_Sampler_Shadow_##LODNUM; \
-	uniform float4 _LD_Params_##LODNUM; \
-	uniform float3 _LD_Pos_Scale_##LODNUM;
-
-// Create two sets of LOD data, which have overloaded meaning depending on use:
-// * the ocean surface geometry always lerps from a more detailed LOD (0) to a less detailed LOD (1)
-// * simulations (persistent lod data) read last frame's data from slot 0, and any current frame data from slot 1
-// * any other use that does not fall into the previous categories can use either slot and generally use slot 0
-LOD_DATA( 0 )
-LOD_DATA( 1 )
-
 #define CREST_OCEAN_DEPTH_BASELINE 1000.0
->>>>>>> c244df54
 
 // Conversions for world space from/to UV space. All these should *not* be clamped otherwise they'll break fullscreen triangles.
 float2 LD_WorldToUV(in float2 i_samplePos, in float2 i_centerPos, in float i_res, in float i_texelSize)
