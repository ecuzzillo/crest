﻿// Crest Ocean System

// This file is subject to the MIT License as seen in the root of this folder structure (LICENSE)

using System.Collections.Generic;
using UnityEditor;
using UnityEditor.Build;
using UnityEditor.Build.Reporting;
using UnityEditor.Rendering;
using UnityEngine;
using UnityEngine.Rendering;
using UnityEngine.SceneManagement;

namespace Crest
{
    /// <summary>
    /// Optimises Crest for builds by stripping shader variants to reduce build times and size.
    /// </summary>
    class BuildProcessor : IPreprocessShaders, IProcessSceneWithReport, IPostprocessBuildWithReport
    {
        public int callbackOrder => 0;
<<<<<<< HEAD
        int shaderVariantCount = 0;
        int shaderVarientStrippedCount = 0;
        string UnderwaterShaderName => "Crest/Underwater/Post Process";
=======
        string UnderwaterShaderName => "Crest/Underwater Curtain";
>>>>>>> 71629037
        readonly List<Material> _oceanMaterials = new List<Material>();

#if CREST_DEBUG
        int shaderVariantCount = 0;
        int shaderVarientStrippedCount = 0;
#endif

        public void OnProcessScene(Scene scene, BuildReport report)
        {
            // OnProcessScene is called on scene start too. Limit to building.
            if (!BuildPipeline.isBuildingPlayer)
            {
                return;
            }

            // Resources.FindObjectsOfTypeAll will get all materials that are used for this scene.
            foreach (var material in Resources.FindObjectsOfTypeAll<Material>())
            {
                if (material.shader.name != "Crest/Ocean" && material.shader.name != "Crest/Ocean URP" && material.shader.name != "Crest/Framework")
                {
                    continue;
                }

                _oceanMaterials.Add(material);
            }
        }

        public void OnProcessShader(Shader shader, ShaderSnippetData snippet, IList<ShaderCompilerData> data)
        {
#if CREST_DEBUG
            if (shader.name.StartsWith("Crest"))
            {
                shaderVariantCount += data.Count;
            }
#endif

            if (shader.name == UnderwaterShaderName)
            {
                ProcessUnderwaterShader(shader, data);
            }
        }

        /// <summary>
        /// Strips shader variants from the underwater shader based on what features are enabled on the ocean material.
        /// </summary>
        public void ProcessUnderwaterShader(Shader shader, IList<ShaderCompilerData> data)
        {
            // This should not happen. There should always be at least one variant.
            if (data.Count == 0)
            {
                return;
            }

#if CREST_DEBUG
            var shaderVariantCount = data.Count;
            var shaderVarientStrippedCount = 0;
#endif

            // Collect all shader keywords.
            var unusedShaderKeywords = new HashSet<ShaderKeyword>();
            for (int i = 0; i < data.Count; i++)
            {
                // Each ShaderCompilerData is a variant which is a combination of keywords. Since each list will be
                // different, simply getting a list of all keywords is not possible. This also appears to be the only
                // way to get a list of keywords without trying to extract them from shader property names. Lastly,
                // shader_feature will be returned only if they are enabled.
                unusedShaderKeywords.UnionWith(data[i].shaderKeywordSet.GetShaderKeywords());
            }

            // Get used shader keywords so we can exclude them.
            var usedShaderKeywords = new List<ShaderKeyword>();
            foreach (var shaderKeyword in unusedShaderKeywords)
            {
                // Do not handle built-in shader keywords.
                if (ShaderKeyword.GetKeywordType(shader, shaderKeyword) != ShaderKeywordType.UserDefined)
                {
                    usedShaderKeywords.Add(shaderKeyword);
                    continue;
                }

                // GetKeywordName will work for both global and local keywords.
                var shaderKeywordName = ShaderKeyword.GetKeywordName(shader, shaderKeyword);

                // These keywords will not be on ocean material.
                if (shaderKeywordName.Contains("_MENISCUS") || shaderKeywordName.Contains("_FULL_SCREEN_EFFECT"))
                {
                    usedShaderKeywords.Add(shaderKeyword);
                    continue;
                }

                // TODO: Strip this once post-processing is more unified.
                if (shaderKeywordName.Contains("_DEBUG_VIEW_OCEAN_MASK"))
                {
                    usedShaderKeywords.Add(shaderKeyword);
                    continue;
                }

                foreach (var oceanMaterial in _oceanMaterials)
                {
                    if (oceanMaterial.IsKeywordEnabled(shaderKeywordName))
                    {
                        usedShaderKeywords.Add(shaderKeyword);
                        break;
                    }
                }
            }

            // Exclude used keywords to obtain list of unused keywords.
            unusedShaderKeywords.ExceptWith(usedShaderKeywords);

            for (int index = 0; index < data.Count; index++)
            {
                foreach (var unusedShaderKeyword in unusedShaderKeywords)
                {
                    // IsEnabled means this variant uses this keyword and we can strip it.
                    if (data[index].shaderKeywordSet.IsEnabled(unusedShaderKeyword))
                    {
                        data.RemoveAt(index--);
#if CREST_DEBUG
                        shaderVarientStrippedCount++;
#endif
                        break;
                    }
                }
            }

#if CREST_DEBUG
            this.shaderVarientStrippedCount += shaderVarientStrippedCount;
            Debug.Log($"Crest: {shaderVarientStrippedCount} shader variants stripped of {shaderVariantCount} from {shader.name}.");
#endif
        }

        public void OnPostprocessBuild(BuildReport report)
        {
#if CREST_DEBUG
            Debug.Log($"Crest: Stripped {shaderVarientStrippedCount} shader variants of {shaderVariantCount} from Crest.");
#endif
        }
    }
}<|MERGE_RESOLUTION|>--- conflicted
+++ resolved
@@ -19,13 +19,7 @@
     class BuildProcessor : IPreprocessShaders, IProcessSceneWithReport, IPostprocessBuildWithReport
     {
         public int callbackOrder => 0;
-<<<<<<< HEAD
-        int shaderVariantCount = 0;
-        int shaderVarientStrippedCount = 0;
         string UnderwaterShaderName => "Crest/Underwater/Post Process";
-=======
-        string UnderwaterShaderName => "Crest/Underwater Curtain";
->>>>>>> 71629037
         readonly List<Material> _oceanMaterials = new List<Material>();
 
 #if CREST_DEBUG
