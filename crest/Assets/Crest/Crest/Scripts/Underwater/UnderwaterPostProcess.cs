--- conflicted
+++ resolved
@@ -214,15 +214,6 @@
                 InitialiseMaskTextures(descriptor, ref _textureMask, ref _depthBuffer);
             }
 
-<<<<<<< HEAD
-            PopulateOceanMask(
-                _maskCommandBuffer, _mainCamera, OceanRenderer.Instance.Tiles, _cameraFrustumPlanes,
-                _textureMask, _depthBuffer,
-                _oceanMaskMaterial,
-                _disableOceanMask
-            );
-
-=======
             for (var depthSlice = 0; depthSlice < _textureMask.volumeDepth; depthSlice++)
             {
                 PopulateOceanMask(
@@ -232,11 +223,7 @@
                     _disableOceanMask
                 );
             }
-        }
-
-        void OnRenderImage(RenderTexture source, RenderTexture target)
-        {
->>>>>>> 7e9d5243
+
             if (OceanRenderer.Instance == null)
             {
                 // Graphics.Blit(source, target);
