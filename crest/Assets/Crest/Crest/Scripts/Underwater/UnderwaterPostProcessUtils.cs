--- conflicted
+++ resolved
@@ -250,18 +250,12 @@
             }
             else
             {
-<<<<<<< HEAD
-                var projectionMatrix = camera.projectionMatrix;
-
-                camera.projectionMatrix = camera.GetStereoProjectionMatrix(Camera.StereoscopicEye.Left);
-=======
                 // Store projection matrix to restore later.
                 var projectionMatrix = camera.projectionMatrix;
 
                 // We need to set the matrix ourselves. Maybe ViewportToWorldPoint has a bug.
                 camera.projectionMatrix = camera.GetStereoProjectionMatrix(Camera.StereoscopicEye.Left);
 
->>>>>>> 86973228
                 var inverseViewProjectionMatrix = (camera.GetStereoProjectionMatrix(Camera.StereoscopicEye.Left) * camera.GetStereoViewMatrix(Camera.StereoscopicEye.Left)).inverse;
                 underwaterPostProcessMaterial.SetMatrix(sp_InvViewProjection, inverseViewProjectionMatrix);
 
@@ -270,10 +264,7 @@
                     underwaterPostProcessMaterial.SetVector(sp_HorizonPosNormal, new Vector4(pos.x, pos.y, normal.x, normal.y));
                 }
 
-<<<<<<< HEAD
-=======
                 // We need to set the matrix ourselves. Maybe ViewportToWorldPoint has a bug.
->>>>>>> 86973228
                 camera.projectionMatrix = camera.GetStereoProjectionMatrix(Camera.StereoscopicEye.Right);
 
                 var inverseViewProjectionMatrixRightEye = (camera.GetStereoProjectionMatrix(Camera.StereoscopicEye.Right) * camera.GetStereoViewMatrix(Camera.StereoscopicEye.Right)).inverse;
@@ -284,10 +275,7 @@
                     underwaterPostProcessMaterial.SetVector(sp_HorizonPosNormalRight, new Vector4(pos.x, pos.y, normal.x, normal.y));
                 }
 
-<<<<<<< HEAD
-=======
                 // Restore projection matrix.
->>>>>>> 86973228
                 camera.projectionMatrix = projectionMatrix;
             }
 
