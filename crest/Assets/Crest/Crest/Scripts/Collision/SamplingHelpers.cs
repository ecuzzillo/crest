﻿using UnityEngine;

namespace Crest
{
    /// <summary>
    /// Helper to obtain the ocean surface height at a single location. This is not particularly efficient to sample a single height,
    /// but is a fairly common case.
    /// </summary>
    public class SampleHeightHelper
    {
        Vector3[] _queryPos = new Vector3[1];
        Vector3[] _queryResult = new Vector3[1];
        Vector3[] _queryResultNormal = new Vector3[1];
        Vector3[] _queryResultVel = new Vector3[1];

        float _minLength = 0f;

        /// <summary>
        /// Call this to prime the sampling
        /// </summary>
        /// <param name="i_queryPos">World space position to sample</param>
        /// <param name="i_minLength">The smallest length scale you are interested in. If you are sampling data for boat physics,
        /// pass in the boats width. Larger objects will ignore small wavelengths.</param>
        public void Init(Vector3 i_queryPos, float i_minLength)
        {
            _queryPos[0] = i_queryPos;
<<<<<<< HEAD
            var rect = new Rect(i_queryPos.x, i_queryPos.z, 0f, 0f);
            if (OceanRenderer.Instance.CollisionProvider == null) return _valid = false;
            return _valid = OceanRenderer.Instance.CollisionProvider.GetSamplingData(ref rect, i_minLength, _samplingData);
=======
            _minLength = i_minLength;
>>>>>>> 2cbc5962
        }

        /// <summary>
        /// Call this to do the query. Can be called only once after Init().
        /// </summary>
        public bool Sample(ref float o_height)
        {
            var status = OceanRenderer.Instance.CollisionProvider.Query(GetHashCode(), _minLength, _queryPos, _queryResult, null, null);

            if (!OceanRenderer.Instance.CollisionProvider.RetrieveSucceeded(status))
            {
                return false;
            }

            o_height = _queryResult[0].y + OceanRenderer.Instance.SeaLevel;

            return true;
        }

        public bool Sample(ref float o_height, ref Vector3 o_normal)
        {
            var status = OceanRenderer.Instance.CollisionProvider.Query(GetHashCode(), _minLength, _queryPos, _queryResult, _queryResultNormal, null);

            if (!OceanRenderer.Instance.CollisionProvider.RetrieveSucceeded(status))
            {
                return false;
            }

            o_height = _queryResult[0].y + OceanRenderer.Instance.SeaLevel;
            o_normal = _queryResultNormal[0];

            return true;
        }

        public bool Sample(ref float o_height, ref Vector3 o_normal, ref Vector3 o_surfaceVel)
        {
            var status = OceanRenderer.Instance.CollisionProvider.Query(GetHashCode(), _minLength, _queryPos, _queryResult, _queryResultNormal, _queryResultVel);

            if (!OceanRenderer.Instance.CollisionProvider.RetrieveSucceeded(status))
            {
                return false;
            }

            o_height = _queryResult[0].y + OceanRenderer.Instance.SeaLevel;
            o_normal = _queryResultNormal[0];
            o_surfaceVel = _queryResultVel[0];

            return true;
        }

        public bool Sample(ref Vector3 o_displacementToPoint, ref Vector3 o_normal, ref Vector3 o_surfaceVel)
        {
            var status = OceanRenderer.Instance.CollisionProvider.Query(GetHashCode(), _minLength, _queryPos, _queryResult, _queryResultNormal, _queryResultVel);

            if (!OceanRenderer.Instance.CollisionProvider.RetrieveSucceeded(status))
            {
                return false;
            }

            o_displacementToPoint = _queryResult[0];
            o_normal = _queryResultNormal[0];
            o_surfaceVel = _queryResultVel[0];

            return true;
        }
    }

    /// <summary>
    /// Helper to obtain the ocean surface height at a single location. This is not particularly efficient to sample a single height,
    /// but is a fairly common case.
    /// </summary>
    public class SampleFlowHelper
    {
        Vector3[] _queryPos = new Vector3[1];
        Vector3[] _queryResult = new Vector3[1];

        float _minLength = 0f;

        /// <summary>
        /// Call this to prime the sampling
        /// </summary>
        /// <param name="i_queryPos">World space position to sample</param>
        /// <param name="i_minLength">The smallest length scale you are interested in. If you are sampling data for boat physics,
        /// pass in the boats width. Larger objects will filter out detailed flow information.</param>
        public void Init(Vector3 i_queryPos, float i_minLength)
        {
            _queryPos[0] = i_queryPos;
            _minLength = i_minLength;
        }

        /// <summary>
        /// Call this to do the query. Can be called only once after Init().
        /// </summary>
        public bool Sample(ref Vector2 o_flow)
        {
            var status = QueryFlow.Instance.Query(GetHashCode(), _minLength, _queryPos, _queryResult);

            if (!QueryFlow.Instance.RetrieveSucceeded(status))
            {
                return false;
            }

            // We don't support float2 queries unfortunately, so unpack from float3
            o_flow.x = _queryResult[0].x;
            o_flow.y = _queryResult[0].z;

            return true;
        }
    }
}<|MERGE_RESOLUTION|>--- conflicted
+++ resolved
@@ -24,13 +24,7 @@
         public void Init(Vector3 i_queryPos, float i_minLength)
         {
             _queryPos[0] = i_queryPos;
-<<<<<<< HEAD
-            var rect = new Rect(i_queryPos.x, i_queryPos.z, 0f, 0f);
-            if (OceanRenderer.Instance.CollisionProvider == null) return _valid = false;
-            return _valid = OceanRenderer.Instance.CollisionProvider.GetSamplingData(ref rect, i_minLength, _samplingData);
-=======
             _minLength = i_minLength;
->>>>>>> 2cbc5962
         }
 
         /// <summary>
