﻿using UnityEngine;

namespace Crest
{
    /// <summary>
    /// Helper to obtain the ocean surface height at a single location per frame. This is not particularly efficient to sample a single height,
    /// but is a fairly common case.
    /// </summary>
    public class SampleHeightHelper
    {
        Vector3[] _queryPos = new Vector3[1];
        Vector3[] _queryResult = new Vector3[1];
        Vector3[] _queryResultNormal = new Vector3[1];
        Vector3[] _queryResultVel = new Vector3[1];

        float _minLength = 0f;

#if UNITY_EDITOR
        int _lastFrame = -1;
#endif

        /// <summary>
        /// Call this to prime the sampling. The SampleHeightHelper is good for one query per frame - if it is called multiple times in one frame
        /// it will throw a warning. Calls from FixedUpdate are an exception to this - pass true as the last argument to disable the warning.
        /// </summary>
        /// <param name="i_queryPos">World space position to sample</param>
        /// <param name="i_minLength">The smallest length scale you are interested in. If you are sampling data for boat physics,
        /// pass in the boats width. Larger objects will ignore small wavelengths.</param>
        /// <param name="allowMultipleCallsPerFrame">Pass true if calling from FixedUpdate(). This will omit a warning when there on multipled-FixedUpdate frames.</param>
        public void Init(Vector3 i_queryPos, float i_minLength = 0f, bool allowMultipleCallsPerFrame = false, Object context = null)
        {
            _queryPos[0] = i_queryPos;
            _minLength = i_minLength;

#if UNITY_EDITOR
<<<<<<< HEAD
            if (!allowMultipleCallsPerFrame && _lastFrame >= Time.frameCount)
=======
            if (!fromFixedUpdate && _lastFrame >= OceanRenderer.FrameCount)
>>>>>>> be4f8f51
            {
                Debug.LogWarning($"Each SampleHeightHelper object services a single height query per frame. To perform multiple queries, create multiple SampleHeightHelper objects or use the CollProvider.Query() API directly. (_lastFrame = {_lastFrame})", context);
            }
            _lastFrame = OceanRenderer.FrameCount;
#endif
        }

        /// <summary>
        /// Call this to do the query. Can be called only once after Init().
        /// </summary>
        public bool Sample(ref float o_height)
        {
            var collProvider = OceanRenderer.Instance?.CollisionProvider;
            if (collProvider == null) return false;

            var status = collProvider.Query(GetHashCode(), _minLength, _queryPos, _queryResult, null, null);

            if (!collProvider.RetrieveSucceeded(status))
            {
                return false;
            }

            o_height = _queryResult[0].y + OceanRenderer.Instance.SeaLevel;

            return true;
        }

        public bool Sample(ref float o_height, ref Vector3 o_normal)
        {
            var collProvider = OceanRenderer.Instance?.CollisionProvider;
            if (collProvider == null) return false;

            var status = collProvider.Query(GetHashCode(), _minLength, _queryPos, _queryResult, _queryResultNormal, null);

            if (!collProvider.RetrieveSucceeded(status))
            {
                return false;
            }

            o_height = _queryResult[0].y + OceanRenderer.Instance.SeaLevel;
            o_normal = _queryResultNormal[0];

            return true;
        }

        public bool Sample(ref float o_height, ref Vector3 o_normal, ref Vector3 o_surfaceVel)
        {
            var collProvider = OceanRenderer.Instance?.CollisionProvider;
            if (collProvider == null) return false;

            var status = collProvider.Query(GetHashCode(), _minLength, _queryPos, _queryResult, _queryResultNormal, _queryResultVel);

            if (!collProvider.RetrieveSucceeded(status))
            {
                return false;
            }

            o_height = _queryResult[0].y + OceanRenderer.Instance.SeaLevel;
            o_normal = _queryResultNormal[0];
            o_surfaceVel = _queryResultVel[0];

            return true;
        }

        public bool Sample(ref Vector3 o_displacementToPoint, ref Vector3 o_normal, ref Vector3 o_surfaceVel)
        {
            var collProvider = OceanRenderer.Instance?.CollisionProvider;
            if (collProvider == null) return false;
            var status = collProvider.Query(GetHashCode(), _minLength, _queryPos, _queryResult, _queryResultNormal, _queryResultVel);

            if (!collProvider.RetrieveSucceeded(status))
            {
                return false;
            }

            o_displacementToPoint = _queryResult[0];
            o_normal = _queryResultNormal[0];
            o_surfaceVel = _queryResultVel[0];

            return true;
        }
    }

    /// <summary>
    /// Helper to obtain the flow data (horizontal water motion) at a single location. This is not particularly efficient to sample a single height,
    /// but is a fairly common case.
    /// </summary>
    public class SampleFlowHelper
    {
        Vector3[] _queryPos = new Vector3[1];
        Vector3[] _queryResult = new Vector3[1];

        float _minLength = 0f;

        /// <summary>
        /// Call this to prime the sampling
        /// </summary>
        /// <param name="i_queryPos">World space position to sample</param>
        /// <param name="i_minLength">The smallest length scale you are interested in. If you are sampling data for boat physics,
        /// pass in the boats width. Larger objects will filter out detailed flow information.</param>
        public void Init(Vector3 i_queryPos, float i_minLength)
        {
            _queryPos[0] = i_queryPos;
            _minLength = i_minLength;
        }

        /// <summary>
        /// Call this to do the query. Can be called only once after Init().
        /// </summary>
        public bool Sample(ref Vector2 o_flow)
        {
            if (QueryFlow.Instance == null) return false;

            var status = QueryFlow.Instance.Query(GetHashCode(), _minLength, _queryPos, _queryResult);

            if (!QueryFlow.Instance.RetrieveSucceeded(status))
            {
                return false;
            }

            // We don't support float2 queries unfortunately, so unpack from float3
            o_flow.x = _queryResult[0].x;
            o_flow.y = _queryResult[0].z;

            return true;
        }
    }
}<|MERGE_RESOLUTION|>--- conflicted
+++ resolved
@@ -33,11 +33,7 @@
             _minLength = i_minLength;
 
 #if UNITY_EDITOR
-<<<<<<< HEAD
-            if (!allowMultipleCallsPerFrame && _lastFrame >= Time.frameCount)
-=======
-            if (!fromFixedUpdate && _lastFrame >= OceanRenderer.FrameCount)
->>>>>>> be4f8f51
+            if (!allowMultipleCallsPerFrame && _lastFrame >= OceanRenderer.FrameCount)
             {
                 Debug.LogWarning($"Each SampleHeightHelper object services a single height query per frame. To perform multiple queries, create multiple SampleHeightHelper objects or use the CollProvider.Query() API directly. (_lastFrame = {_lastFrame})", context);
             }
