﻿// Crest Ocean System

// This file is subject to the MIT License as seen in the root of this folder structure (LICENSE)

using UnityEngine;
using UnityEngine.Rendering;

namespace Crest
{
    /// <summary>
    /// Sets shader parameters for each geometry tile/chunk.
    /// </summary>
    [ExecuteAlways]
    public class OceanChunkRenderer : MonoBehaviour
    {
        public bool _drawRenderBounds = false;

        public Bounds _boundsLocal;
        Mesh _mesh;
        public Renderer Rend { get; private set; }
        PropertyWrapperMPB _mpb;

        public Renderer Renderer => _rend;
        // We need to ensure that all ocean data has been bound for the mask to
        // render properly - this is something that needs to happen irrespective
        // of occlusion culling because we need the mask to render as a
        // contiguous surface.
        internal bool _oceanDataHasBeenBound = true;

        // Cache these off to support regenerating ocean surface
        int _lodIndex = -1;
        int _totalLodCount = -1;
        int _lodDataResolution = 256;
        int _geoDownSampleFactor = 1;

        static int sp_ReflectionTex = Shader.PropertyToID("_ReflectionTex");
        static int sp_GeomData = Shader.PropertyToID("_GeomData");
        static int sp_ForceUnderwater = Shader.PropertyToID("_ForceUnderwater");
        // MeshScaleLerp, FarNormalsWeight, LODIndex (debug)
        public static int sp_InstanceData = Shader.PropertyToID("_InstanceData");

        void Start()
        {
            Rend = GetComponent<Renderer>();
            _mesh = GetComponent<MeshFilter>().sharedMesh;

            UpdateMeshBounds();
        }

        private void Update()
        {
            // This needs to be called on Update because the bounds depend on transform scale which can change. Also OnWillRenderObject depends on
            // the bounds being correct. This could however be called on scale change events, but would add slightly more complexity.
            UpdateMeshBounds();
        }

        void UpdateMeshBounds()
        {
            var newBounds = _boundsLocal;
            ExpandBoundsForDisplacements(transform, ref newBounds);
            _mesh.bounds = newBounds;
        }

        static Camera _currentCamera = null;

        private static void BeginCameraRendering(ScriptableRenderContext context, Camera camera)
        {
            _currentCamera = camera;
        }

        // Used by the ocean mask system if we need to render the ocean mask in situations
        // where the ocean itself doesn't need to be rendered or has otherwise been disabled
        internal void BindOceanData(Camera camera)
        {
<<<<<<< HEAD
            _oceanDataHasBeenBound = true;
            if (_rend.sharedMaterial != OceanRenderer.Instance.OceanMaterial)
=======
            if (OceanRenderer.Instance == null || Rend == null)
            {
                return;
            }

            // check if built-in pipeline being used
            if (Camera.current != null)
            {
                _currentCamera = Camera.current;
            }

            // Depth texture is used by ocean shader for transparency/depth fog, and for fading out foam at shoreline.
            _currentCamera.depthTextureMode |= DepthTextureMode.Depth;

            if (Rend.sharedMaterial != OceanRenderer.Instance.OceanMaterial)
>>>>>>> 4ef30691
            {
                Rend.sharedMaterial = OceanRenderer.Instance.OceanMaterial;
            }

            // per instance data

            if (_mpb == null)
            {
                _mpb = new PropertyWrapperMPB();
            }
            Rend.GetPropertyBlock(_mpb.materialPropertyBlock);

            // blend LOD 0 shape in/out to avoid pop, if the ocean might scale up later (it is smaller than its maximum scale)
            var needToBlendOutShape = _lodIndex == 0 && OceanRenderer.Instance.ScaleCouldIncrease;
            var meshScaleLerp = needToBlendOutShape ? OceanRenderer.Instance.ViewerAltitudeLevelAlpha : 0f;

            // blend furthest normals scale in/out to avoid pop, if scale could reduce
            var needToBlendOutNormals = _lodIndex == _totalLodCount - 1 && OceanRenderer.Instance.ScaleCouldDecrease;
            var farNormalsWeight = needToBlendOutNormals ? OceanRenderer.Instance.ViewerAltitudeLevelAlpha : 1f;
            _mpb.SetVector(sp_InstanceData, new Vector3(meshScaleLerp, farNormalsWeight, _lodIndex));

            // geometry data
            // compute grid size of geometry. take the long way to get there - make sure we land exactly on a power of two
            // and not inherit any of the lossy-ness from lossyScale.
            var scale_pow_2 = OceanRenderer.Instance.CalcLodScale(_lodIndex);
            var gridSizeGeo = scale_pow_2 / (0.25f * _lodDataResolution / _geoDownSampleFactor);
            var gridSizeLodData = gridSizeGeo / _geoDownSampleFactor;
            var mul = 1.875f; // fudge 1
            var pow = 1.4f; // fudge 2
            var normalScrollSpeed0 = Mathf.Pow(Mathf.Log(1f + 2f * gridSizeLodData) * mul, pow);
            var normalScrollSpeed1 = Mathf.Pow(Mathf.Log(1f + 4f * gridSizeLodData) * mul, pow);
            _mpb.SetVector(sp_GeomData, new Vector4(gridSizeLodData, gridSizeGeo, normalScrollSpeed0, normalScrollSpeed1));

            // Assign LOD data to ocean shader
            var ldaws = OceanRenderer.Instance._lodDataAnimWaves;
            var ldsds = OceanRenderer.Instance._lodDataSeaDepths;
            var ldclip = OceanRenderer.Instance._lodDataClipSurface;
            var ldfoam = OceanRenderer.Instance._lodDataFoam;
            var ldflow = OceanRenderer.Instance._lodDataFlow;
            var ldshadows = OceanRenderer.Instance._lodDataShadow;

            _mpb.SetInt(LodDataMgr.sp_LD_SliceIndex, _lodIndex);
            if (ldaws != null) ldaws.BindResultData(_mpb);
            if (ldflow != null) ldflow.BindResultData(_mpb); else LodDataMgrFlow.BindNull(_mpb);
            if (ldfoam != null) ldfoam.BindResultData(_mpb); else LodDataMgrFoam.BindNull(_mpb);
            if (ldsds != null) ldsds.BindResultData(_mpb); else LodDataMgrSeaFloorDepth.BindNull(_mpb);
            if (ldclip != null) ldclip.BindResultData(_mpb); else LodDataMgrClipSurface.BindNull(_mpb);
            if (ldshadows != null) ldshadows.BindResultData(_mpb); else LodDataMgrShadow.BindNull(_mpb);

            var reflTex = PreparedReflections.GetRenderTexture(camera.GetHashCode());
            if (reflTex)
            {
                _mpb.SetTexture(sp_ReflectionTex, reflTex);
            }
            else
            {
                _mpb.SetTexture(sp_ReflectionTex, Texture2D.blackTexture);
            }

            // Hack - due to SV_IsFrontFace occasionally coming through as true for back faces,
            // add a param here that forces ocean to be in underwater state. I think the root
            // cause here might be imprecision or numerical issues at ocean tile boundaries, although
            // i'm not sure why cracks are not visible in this case.
            var heightOffset = OceanRenderer.Instance.ViewerHeightAboveWater;
            _mpb.SetFloat(sp_ForceUnderwater, heightOffset < -2f ? 1f : 0f);

<<<<<<< HEAD
            _rend.SetPropertyBlock(_mpb.materialPropertyBlock);
        }

        // Called when visible to a camera
        void OnWillRenderObject()
        {
            // check if built-in pipeline being used
            if (Camera.current != null)
            {
                _currentCamera = Camera.current;
            }

            // Depth texture is used by ocean shader for transparency/depth fog, and for fading out foam at shoreline.
            _currentCamera.depthTextureMode |= DepthTextureMode.Depth;

            BindOceanData(_currentCamera);

            if (_drawRenderBounds)
            {
                _rend.bounds.DebugDraw();
            }
=======
            Rend.SetPropertyBlock(_mpb.materialPropertyBlock);
>>>>>>> 4ef30691
        }

        // this is called every frame because the bounds are given in world space and depend on the transform scale, which
        // can change depending on view altitude
        public static void ExpandBoundsForDisplacements(Transform transform, ref Bounds bounds)
        {
            var boundsPadding = OceanRenderer.Instance.MaxHorizDisplacement;
            var expandXZ = boundsPadding / transform.lossyScale.x;
            var boundsY = OceanRenderer.Instance.MaxVertDisplacement;
            // extend the kinematic bounds slightly to give room for dynamic sim stuff
            boundsY += 5f;
            bounds.extents = new Vector3(bounds.extents.x + expandXZ, boundsY / transform.lossyScale.y, bounds.extents.z + expandXZ);
        }

        public void SetInstanceData(int lodIndex, int totalLodCount, int lodDataResolution, int geoDownSampleFactor)
        {
            _lodIndex = lodIndex; _totalLodCount = totalLodCount; _lodDataResolution = lodDataResolution; _geoDownSampleFactor = geoDownSampleFactor;
        }

#if UNITY_2019_3_OR_NEWER
        [RuntimeInitializeOnLoadMethod(RuntimeInitializeLoadType.SubsystemRegistration)]
#endif
        static void InitStatics()
        {
            // Init here from 2019.3 onwards
            sp_ReflectionTex = Shader.PropertyToID("_ReflectionTex");
            sp_GeomData = Shader.PropertyToID("_GeomData");
            sp_ForceUnderwater = Shader.PropertyToID("_ForceUnderwater");
            sp_InstanceData = Shader.PropertyToID("_InstanceData");
            _currentCamera = null;
        }

        [RuntimeInitializeOnLoadMethod]
        static void RunOnStart()
        {
            RenderPipelineManager.beginCameraRendering -= BeginCameraRendering;
            RenderPipelineManager.beginCameraRendering += BeginCameraRendering;
        }

        private void OnDrawGizmos()
        {
            if (_drawRenderBounds)
            {
                Rend.bounds.GizmosDraw();
            }
        }
    }

    public static class BoundsHelper
    {
        public static void DebugDraw(this Bounds b)
        {
            var xmin = b.min.x;
            var ymin = b.min.y;
            var zmin = b.min.z;
            var xmax = b.max.x;
            var ymax = b.max.y;
            var zmax = b.max.z;

            Debug.DrawLine(new Vector3(xmin, ymin, zmin), new Vector3(xmin, ymin, zmax));
            Debug.DrawLine(new Vector3(xmin, ymin, zmin), new Vector3(xmax, ymin, zmin));
            Debug.DrawLine(new Vector3(xmax, ymin, zmax), new Vector3(xmin, ymin, zmax));
            Debug.DrawLine(new Vector3(xmax, ymin, zmax), new Vector3(xmax, ymin, zmin));

            Debug.DrawLine(new Vector3(xmin, ymax, zmin), new Vector3(xmin, ymax, zmax));
            Debug.DrawLine(new Vector3(xmin, ymax, zmin), new Vector3(xmax, ymax, zmin));
            Debug.DrawLine(new Vector3(xmax, ymax, zmax), new Vector3(xmin, ymax, zmax));
            Debug.DrawLine(new Vector3(xmax, ymax, zmax), new Vector3(xmax, ymax, zmin));

            Debug.DrawLine(new Vector3(xmax, ymax, zmax), new Vector3(xmax, ymin, zmax));
            Debug.DrawLine(new Vector3(xmin, ymin, zmin), new Vector3(xmin, ymax, zmin));
            Debug.DrawLine(new Vector3(xmax, ymin, zmin), new Vector3(xmax, ymax, zmin));
            Debug.DrawLine(new Vector3(xmin, ymax, zmax), new Vector3(xmin, ymin, zmax));
        }

        public static void GizmosDraw(this Bounds b)
        {
            var xmin = b.min.x;
            var ymin = b.min.y;
            var zmin = b.min.z;
            var xmax = b.max.x;
            var ymax = b.max.y;
            var zmax = b.max.z;

            Gizmos.DrawLine(new Vector3(xmin, ymin, zmin), new Vector3(xmin, ymin, zmax));
            Gizmos.DrawLine(new Vector3(xmin, ymin, zmin), new Vector3(xmax, ymin, zmin));
            Gizmos.DrawLine(new Vector3(xmax, ymin, zmax), new Vector3(xmin, ymin, zmax));
            Gizmos.DrawLine(new Vector3(xmax, ymin, zmax), new Vector3(xmax, ymin, zmin));
            
            Gizmos.DrawLine(new Vector3(xmin, ymax, zmin), new Vector3(xmin, ymax, zmax));
            Gizmos.DrawLine(new Vector3(xmin, ymax, zmin), new Vector3(xmax, ymax, zmin));
            Gizmos.DrawLine(new Vector3(xmax, ymax, zmax), new Vector3(xmin, ymax, zmax));
            Gizmos.DrawLine(new Vector3(xmax, ymax, zmax), new Vector3(xmax, ymax, zmin));
            
            Gizmos.DrawLine(new Vector3(xmax, ymax, zmax), new Vector3(xmax, ymin, zmax));
            Gizmos.DrawLine(new Vector3(xmin, ymin, zmin), new Vector3(xmin, ymax, zmin));
            Gizmos.DrawLine(new Vector3(xmax, ymin, zmin), new Vector3(xmax, ymax, zmin));
            Gizmos.DrawLine(new Vector3(xmin, ymax, zmax), new Vector3(xmin, ymin, zmax));
        }
    }
}<|MERGE_RESOLUTION|>--- conflicted
+++ resolved
@@ -20,7 +20,6 @@
         public Renderer Rend { get; private set; }
         PropertyWrapperMPB _mpb;
 
-        public Renderer Renderer => _rend;
         // We need to ensure that all ocean data has been bound for the mask to
         // render properly - this is something that needs to happen irrespective
         // of occlusion culling because we need the mask to render as a
@@ -72,10 +71,7 @@
         // where the ocean itself doesn't need to be rendered or has otherwise been disabled
         internal void BindOceanData(Camera camera)
         {
-<<<<<<< HEAD
             _oceanDataHasBeenBound = true;
-            if (_rend.sharedMaterial != OceanRenderer.Instance.OceanMaterial)
-=======
             if (OceanRenderer.Instance == null || Rend == null)
             {
                 return;
@@ -91,7 +87,6 @@
             _currentCamera.depthTextureMode |= DepthTextureMode.Depth;
 
             if (Rend.sharedMaterial != OceanRenderer.Instance.OceanMaterial)
->>>>>>> 4ef30691
             {
                 Rend.sharedMaterial = OceanRenderer.Instance.OceanMaterial;
             }
@@ -158,8 +153,7 @@
             var heightOffset = OceanRenderer.Instance.ViewerHeightAboveWater;
             _mpb.SetFloat(sp_ForceUnderwater, heightOffset < -2f ? 1f : 0f);
 
-<<<<<<< HEAD
-            _rend.SetPropertyBlock(_mpb.materialPropertyBlock);
+            Rend.SetPropertyBlock(_mpb.materialPropertyBlock);
         }
 
         // Called when visible to a camera
@@ -178,11 +172,8 @@
 
             if (_drawRenderBounds)
             {
-                _rend.bounds.DebugDraw();
-            }
-=======
-            Rend.SetPropertyBlock(_mpb.materialPropertyBlock);
->>>>>>> 4ef30691
+                Rend.bounds.DebugDraw();
+            }
         }
 
         // this is called every frame because the bounds are given in world space and depend on the transform scale, which
@@ -271,12 +262,12 @@
             Gizmos.DrawLine(new Vector3(xmin, ymin, zmin), new Vector3(xmax, ymin, zmin));
             Gizmos.DrawLine(new Vector3(xmax, ymin, zmax), new Vector3(xmin, ymin, zmax));
             Gizmos.DrawLine(new Vector3(xmax, ymin, zmax), new Vector3(xmax, ymin, zmin));
-            
+
             Gizmos.DrawLine(new Vector3(xmin, ymax, zmin), new Vector3(xmin, ymax, zmax));
             Gizmos.DrawLine(new Vector3(xmin, ymax, zmin), new Vector3(xmax, ymax, zmin));
             Gizmos.DrawLine(new Vector3(xmax, ymax, zmax), new Vector3(xmin, ymax, zmax));
             Gizmos.DrawLine(new Vector3(xmax, ymax, zmax), new Vector3(xmax, ymax, zmin));
-            
+
             Gizmos.DrawLine(new Vector3(xmax, ymax, zmax), new Vector3(xmax, ymin, zmax));
             Gizmos.DrawLine(new Vector3(xmin, ymin, zmin), new Vector3(xmin, ymax, zmin));
             Gizmos.DrawLine(new Vector3(xmax, ymin, zmin), new Vector3(xmax, ymax, zmin));
