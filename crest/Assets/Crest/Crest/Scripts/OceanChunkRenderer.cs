﻿// Crest Ocean System

// This file is subject to the MIT License as seen in the root of this folder structure (LICENSE)

using UnityEngine;
#if UNITY_2018
using UnityEngine.Experimental.Rendering;
#else
using UnityEngine.Rendering;
#endif

namespace Crest
{
    /// <summary>
    /// Sets shader parameters for each geometry tile/chunk.
    /// </summary>
    [ExecuteAlways]
    public class OceanChunkRenderer : MonoBehaviour
    {
        public bool _drawRenderBounds = false;

        Bounds _boundsLocal;
        Mesh _mesh;
        Renderer _rend;
        PropertyWrapperMPB _mpb;

        // Cache these off to support regenerating ocean surface
        int _lodIndex = -1;
        int _totalLodCount = -1;
        int _lodDataResolution = 256;
        int _geoDownSampleFactor = 1;

        static int sp_ReflectionTex = Shader.PropertyToID("_ReflectionTex");
        static int sp_GeomData = Shader.PropertyToID("_GeomData");
        static int sp_ForceUnderwater = Shader.PropertyToID("_ForceUnderwater");
        // MeshScaleLerp, FarNormalsWeight, LODIndex (debug)
        public static int sp_InstanceData = Shader.PropertyToID("_InstanceData");

        void Start()
        {
            _rend = GetComponent<Renderer>();
            _mesh = GetComponent<MeshFilter>().sharedMesh;
            _boundsLocal = _mesh.bounds;

            UpdateMeshBounds();
        }

        private void Update()
        {
            // This needs to be called on Update because the bounds depend on transform scale which can change. Also OnWillRenderObject depends on
            // the bounds being correct. This could however be called on scale change events, but would add slightly more complexity.
            UpdateMeshBounds();
        }

        void UpdateMeshBounds()
        {
            var newBounds = _boundsLocal;
            ExpandBoundsForDisplacements(transform, ref newBounds);
            _mesh.bounds = newBounds;
        }

        static Camera _currentCamera = null;

#if UNITY_2018
        private static void BeginCameraRendering(Camera camera)
#else
        private static void BeginCameraRendering(ScriptableRenderContext context, Camera camera)
#endif
        {
            _currentCamera = camera;
        }

        // Called when visible to a camera
        void OnWillRenderObject()
        {
            if (OceanRenderer.Instance == null || _rend == null)
            {
                return;
            }

            // check if built-in pipeline being used
            if (Camera.current != null)
            {
                _currentCamera = Camera.current;
            }

            // Depth texture is used by ocean shader for transparency/depth fog, and for fading out foam at shoreline.
            _currentCamera.depthTextureMode |= DepthTextureMode.Depth;

            if (_rend.sharedMaterial != OceanRenderer.Instance.OceanMaterial)
            {
                _rend.sharedMaterial = OceanRenderer.Instance.OceanMaterial;
            }

            // per instance data

            if (_mpb == null)
            {
                _mpb = new PropertyWrapperMPB();
            }
            _rend.GetPropertyBlock(_mpb.materialPropertyBlock);

            // blend LOD 0 shape in/out to avoid pop, if the ocean might scale up later (it is smaller than its maximum scale)
            var needToBlendOutShape = _lodIndex == 0 && OceanRenderer.Instance.ScaleCouldIncrease;
            var meshScaleLerp = needToBlendOutShape ? OceanRenderer.Instance.ViewerAltitudeLevelAlpha : 0f;

            // blend furthest normals scale in/out to avoid pop, if scale could reduce
            var needToBlendOutNormals = _lodIndex == _totalLodCount - 1 && OceanRenderer.Instance.ScaleCouldDecrease;
            var farNormalsWeight = needToBlendOutNormals ? OceanRenderer.Instance.ViewerAltitudeLevelAlpha : 1f;
            _mpb.SetVector(sp_InstanceData, new Vector3(meshScaleLerp, farNormalsWeight, _lodIndex));

            // geometry data
            // compute grid size of geometry. take the long way to get there - make sure we land exactly on a power of two
            // and not inherit any of the lossy-ness from lossyScale.
            var scale_pow_2 = OceanRenderer.Instance.CalcLodScale(_lodIndex);
            var gridSizeGeo = scale_pow_2 / (0.25f * _lodDataResolution / _geoDownSampleFactor);
            var gridSizeLodData = gridSizeGeo / _geoDownSampleFactor;
            var mul = 1.875f; // fudge 1
            var pow = 1.4f; // fudge 2
            var normalScrollSpeed0 = Mathf.Pow(Mathf.Log(1f + 2f * gridSizeLodData) * mul, pow);
            var normalScrollSpeed1 = Mathf.Pow(Mathf.Log(1f + 4f * gridSizeLodData) * mul, pow);
            _mpb.SetVector(sp_GeomData, new Vector4(gridSizeLodData, gridSizeGeo, normalScrollSpeed0, normalScrollSpeed1));

            // Assign LOD data to ocean shader
            var ldaws = OceanRenderer.Instance._lodDataAnimWaves;
            var ldsds = OceanRenderer.Instance._lodDataSeaDepths;
            var ldclip = OceanRenderer.Instance._lodDataClipSurface;
            var ldfoam = OceanRenderer.Instance._lodDataFoam;
            var ldflow = OceanRenderer.Instance._lodDataFlow;
            var ldshadows = OceanRenderer.Instance._lodDataShadow;

            _mpb.SetInt(LodDataMgr.sp_LD_SliceIndex, _lodIndex);
<<<<<<< HEAD
            if (ldaws != null) ldaws.BindResultData(_mpb);
            if (ldflow != null) ldflow.BindResultData(_mpb);
            if (ldfoam != null) ldfoam.BindResultData(_mpb); else LodDataMgrFoam.BindNull(_mpb);
            if (ldsds != null) ldsds.BindResultData(_mpb); else LodDataMgrSeaFloorDepth.BindNull(_mpb);
            if (ldclip != null) ldclip.BindResultData(_mpb); else LodDataMgrClipSurface.BindNull(_mpb);
            if (ldshadows != null) ldshadows.BindResultData(_mpb); else LodDataMgrShadow.BindNull(_mpb);
=======
            ldaws.BindResultData(_mpb);
            if (ldflow) ldflow.BindResultData(_mpb); else LodDataMgrFlow.BindNull(_mpb);
            if (ldfoam) ldfoam.BindResultData(_mpb); else LodDataMgrFoam.BindNull(_mpb);
            if (ldsds) ldsds.BindResultData(_mpb); else LodDataMgrSeaFloorDepth.BindNull(_mpb);
            if (ldclip) ldclip.BindResultData(_mpb); else LodDataMgrClipSurface.BindNull(_mpb);
            if (ldshadows) ldshadows.BindResultData(_mpb); else LodDataMgrShadow.BindNull(_mpb);
>>>>>>> ede11d9c

            var reflTex = PreparedReflections.GetRenderTexture(_currentCamera.GetHashCode());
            if (reflTex)
            {
                _mpb.SetTexture(sp_ReflectionTex, reflTex);
            }
            else
            {
                _mpb.SetTexture(sp_ReflectionTex, Texture2D.blackTexture);
            }

            // Hack - due to SV_IsFrontFace occasionally coming through as true for back faces,
            // add a param here that forces ocean to be in underwater state. I think the root
            // cause here might be imprecision or numerical issues at ocean tile boundaries, although
            // i'm not sure why cracks are not visible in this case.
            var heightOffset = OceanRenderer.Instance.ViewerHeightAboveWater;
            _mpb.SetFloat(sp_ForceUnderwater, heightOffset < -2f ? 1f : 0f);

            _rend.SetPropertyBlock(_mpb.materialPropertyBlock);

            if (_drawRenderBounds)
            {
                _rend.bounds.DebugDraw();
            }
        }

        // this is called every frame because the bounds are given in world space and depend on the transform scale, which
        // can change depending on view altitude
        public static void ExpandBoundsForDisplacements(Transform transform, ref Bounds bounds)
        {
            var boundsPadding = OceanRenderer.Instance.MaxHorizDisplacement;
            var expandXZ = boundsPadding / transform.lossyScale.x;
            var boundsY = OceanRenderer.Instance.MaxVertDisplacement;
            // extend the kinematic bounds slightly to give room for dynamic sim stuff
            boundsY += 5f;
            bounds.extents = new Vector3(bounds.extents.x + expandXZ, boundsY / transform.lossyScale.y, bounds.extents.z + expandXZ);
        }

        public void SetInstanceData(int lodIndex, int totalLodCount, int lodDataResolution, int geoDownSampleFactor)
        {
            _lodIndex = lodIndex; _totalLodCount = totalLodCount; _lodDataResolution = lodDataResolution; _geoDownSampleFactor = geoDownSampleFactor;
        }

#if UNITY_2019_3_OR_NEWER
        [RuntimeInitializeOnLoadMethod(RuntimeInitializeLoadType.SubsystemRegistration)]
#endif
        static void InitStatics()
        {
            // Init here from 2019.3 onwards
            sp_ReflectionTex = Shader.PropertyToID("_ReflectionTex");
            sp_GeomData = Shader.PropertyToID("_GeomData");
            sp_ForceUnderwater = Shader.PropertyToID("_ForceUnderwater");
            sp_InstanceData = Shader.PropertyToID("_InstanceData");
            _currentCamera = null;
        }

        [RuntimeInitializeOnLoadMethod]
        static void RunOnStart()
        {
#if UNITY_2018
            RenderPipeline.beginCameraRendering -= BeginCameraRendering;
            RenderPipeline.beginCameraRendering += BeginCameraRendering;
#else
            RenderPipelineManager.beginCameraRendering -= BeginCameraRendering;
            RenderPipelineManager.beginCameraRendering += BeginCameraRendering;
#endif
        }
    }

    public static class BoundsHelper
    {
        public static void DebugDraw(this Bounds b)
        {
            var xmin = b.min.x;
            var ymin = b.min.y;
            var zmin = b.min.z;
            var xmax = b.max.x;
            var ymax = b.max.y;
            var zmax = b.max.z;

            Debug.DrawLine(new Vector3(xmin, ymin, zmin), new Vector3(xmin, ymin, zmax));
            Debug.DrawLine(new Vector3(xmin, ymin, zmin), new Vector3(xmax, ymin, zmin));
            Debug.DrawLine(new Vector3(xmax, ymin, zmax), new Vector3(xmin, ymin, zmax));
            Debug.DrawLine(new Vector3(xmax, ymin, zmax), new Vector3(xmax, ymin, zmin));

            Debug.DrawLine(new Vector3(xmin, ymax, zmin), new Vector3(xmin, ymax, zmax));
            Debug.DrawLine(new Vector3(xmin, ymax, zmin), new Vector3(xmax, ymax, zmin));
            Debug.DrawLine(new Vector3(xmax, ymax, zmax), new Vector3(xmin, ymax, zmax));
            Debug.DrawLine(new Vector3(xmax, ymax, zmax), new Vector3(xmax, ymax, zmin));

            Debug.DrawLine(new Vector3(xmax, ymax, zmax), new Vector3(xmax, ymin, zmax));
            Debug.DrawLine(new Vector3(xmin, ymin, zmin), new Vector3(xmin, ymax, zmin));
            Debug.DrawLine(new Vector3(xmax, ymin, zmin), new Vector3(xmax, ymax, zmin));
            Debug.DrawLine(new Vector3(xmin, ymax, zmax), new Vector3(xmin, ymin, zmax));
        }
    }
}<|MERGE_RESOLUTION|>--- conflicted
+++ resolved
@@ -130,21 +130,12 @@
             var ldshadows = OceanRenderer.Instance._lodDataShadow;
 
             _mpb.SetInt(LodDataMgr.sp_LD_SliceIndex, _lodIndex);
-<<<<<<< HEAD
             if (ldaws != null) ldaws.BindResultData(_mpb);
-            if (ldflow != null) ldflow.BindResultData(_mpb);
+            if (ldflow != null) ldflow.BindResultData(_mpb); else LodDataMgrFlow.BindNull(_mpb);
             if (ldfoam != null) ldfoam.BindResultData(_mpb); else LodDataMgrFoam.BindNull(_mpb);
             if (ldsds != null) ldsds.BindResultData(_mpb); else LodDataMgrSeaFloorDepth.BindNull(_mpb);
             if (ldclip != null) ldclip.BindResultData(_mpb); else LodDataMgrClipSurface.BindNull(_mpb);
             if (ldshadows != null) ldshadows.BindResultData(_mpb); else LodDataMgrShadow.BindNull(_mpb);
-=======
-            ldaws.BindResultData(_mpb);
-            if (ldflow) ldflow.BindResultData(_mpb); else LodDataMgrFlow.BindNull(_mpb);
-            if (ldfoam) ldfoam.BindResultData(_mpb); else LodDataMgrFoam.BindNull(_mpb);
-            if (ldsds) ldsds.BindResultData(_mpb); else LodDataMgrSeaFloorDepth.BindNull(_mpb);
-            if (ldclip) ldclip.BindResultData(_mpb); else LodDataMgrClipSurface.BindNull(_mpb);
-            if (ldshadows) ldshadows.BindResultData(_mpb); else LodDataMgrShadow.BindNull(_mpb);
->>>>>>> ede11d9c
 
             var reflTex = PreparedReflections.GetRenderTexture(_currentCamera.GetHashCode());
             if (reflTex)
