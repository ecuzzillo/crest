--- conflicted
+++ resolved
@@ -158,15 +158,9 @@
         // can change depending on view altitude
         public static void ExpandBoundsForDisplacements(Transform transform, ref Bounds bounds)
         {
-<<<<<<< HEAD
-            float boundsPadding = OceanRenderer.Instance.MaxHorizDisplacement;
-            float expandXZ = boundsPadding / transform.lossyScale.x;
-            float boundsY = OceanRenderer.Instance.MaxVertDisplacement;
-=======
             var boundsPadding = OceanRenderer.Instance.MaxHorizDisplacement;
             var expandXZ = boundsPadding / transform.lossyScale.x;
-            var boundsY = OceanRenderer.Instance.MaxVertDisplacement / transform.lossyScale.y;
->>>>>>> 6a6805e3
+            var boundsY = OceanRenderer.Instance.MaxVertDisplacement;
             // extend the kinematic bounds slightly to give room for dynamic sim stuff
             boundsY += 5f;
             bounds.extents = new Vector3(bounds.extents.x + expandXZ, boundsY / transform.lossyScale.y, bounds.extents.z + expandXZ);
