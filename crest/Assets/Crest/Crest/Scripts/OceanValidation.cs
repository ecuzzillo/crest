--- conflicted
+++ resolved
@@ -28,7 +28,7 @@
             Info,
         }
 
-        // This is a shared resource. It will be cleared before use. It is only used by the HelpBox delegate since we 
+        // This is a shared resource. It will be cleared before use. It is only used by the HelpBox delegate since we
         // want to group them by severity (MessageType). Make sure length matches MessageType length.
         public static readonly List<string>[] messages = new []
         {
@@ -66,20 +66,20 @@
                     "No renderer has been attached to ocean input. A renderer is required.",
                     MessageType.Error, gameObject
                 );
+                return false;
+            }
 
-<<<<<<< HEAD
-            // UnderwaterPostProcess
-            var underwaters = FindObjectsOfType<UnderwaterPostProcess>();
-            foreach (var underwater in underwaters)
-            {
-                if (underwater.GetComponent<Camera>() == null)
-                {
-                    Debug.LogError("Validation: UnderwaterPostProcess script must be attached to a GameObject with a Camera component. Click this message to see the GameObject in question.", underwater.gameObject);
-                }
-=======
-                return false;
->>>>>>> 4ef30691
-            }
+            // TODO:UnderwaterPostProcessValidation
+            // How to get this to work?
+            // var underwaters = FindObjectsOfType<UnderwaterPostProcess>();
+            // foreach (var underwater in underwaters)
+            // {
+            //     if (underwater.GetComponent<Camera>() == null)
+            //     {
+            //         showMessage("Validation: UnderwaterPostProcess script must be attached to a GameObject with a Camera component. Click this message to see the GameObject in question.", MessageType.Error, underwater.gameObject);
+            //         return false;
+            //     }
+            // }
 
             if (!renderer.sharedMaterial || renderer.sharedMaterial.shader && !renderer.sharedMaterial.shader.name.StartsWith(shaderPrefix))
             {
