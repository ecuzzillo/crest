--- conflicted
+++ resolved
@@ -31,8 +31,6 @@
             Info,
         }
 
-<<<<<<< HEAD
-=======
         public struct HelpBoxMessage
         {
             public string _message;
@@ -41,7 +39,6 @@
             public ValidationFixFunc _action;
         }
 
->>>>>>> 97eb43cf
         // This is a shared resource. It will be cleared before use. It is only used by the HelpBox delegate since we
         // want to group them by severity (MessageType). Make sure length matches MessageType length.
         public static readonly List<HelpBoxMessage>[] messages = new[]
@@ -125,21 +122,6 @@
                 return false;
             }
 
-<<<<<<< HEAD
-            // TODO:UnderwaterPostProcessValidation
-            // How to get this to work?
-            // var underwaters = FindObjectsOfType<UnderwaterPostProcess>();
-            // foreach (var underwater in underwaters)
-            // {
-            //     if (underwater.GetComponent<Camera>() == null)
-            //     {
-            //         showMessage("Validation: UnderwaterPostProcess script must be attached to a GameObject with a Camera component. Click this message to see the GameObject in question.", MessageType.Error, underwater.gameObject);
-            //         return false;
-            //     }
-            // }
-
-            if (!renderer.sharedMaterial || renderer.sharedMaterial.shader && !renderer.sharedMaterial.shader.name.StartsWith(shaderPrefix))
-=======
             if (!ValidateMaterial(renderer.sharedMaterial, shaderPrefix, gameObject, showMessage))
             {
                 return false;
@@ -151,7 +133,6 @@
         public static bool ValidateMaterial(Material material, string shaderPrefix, GameObject gameObject, ShowMessage showMessage)
         {
             if (!material || material.shader && !material.shader.name.StartsWith(shaderPrefix))
->>>>>>> 97eb43cf
             {
                 showMessage
                 (
