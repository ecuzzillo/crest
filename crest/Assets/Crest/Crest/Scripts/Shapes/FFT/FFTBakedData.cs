using System;
using System.Collections;
using System.Collections.Generic;
using System.IO;
using System.Linq;
using System.Runtime.CompilerServices;
using System.Runtime.Serialization.Formatters.Binary;
using Unity.Collections;
using Unity.Mathematics;
using UnityEditor;
using UnityEngine;
using UnityEngine.Serialization;

namespace Crest
{
    // TODO: these fields are useful in the inspector, but they should be read only (grayed out), how? property drawer?
    // Huw: there's something for this in crest, my collaborator dale will know.
    [Serializable]
    public struct FFTBakedDataParameters
    {
        public float _period;
        public int _frameCount;
        public int _textureResolution;
        public float _worldSize;
    }
    
    [PreferBinarySerialization]
    public class FFTBakedData : ScriptableObject 
    {
        public FFTBakedDataParameters _parameters;
<<<<<<< HEAD
        [NonSerialized] public NativeArray<float> _framesFlattenedNative;
        public string _framesFileName;
=======
        [NonSerialized] public NativeArray<half> _framesFlattenedNative;
        [HideInInspector] public string _framesFileName;
>>>>>>> 6bbce0d2
        
         public half _smallestValue;
         public half _largestValue;

        public void OnEnable()
        {
            if (_framesFileName == null) // means we just created this object and we haven't initialized yet
                return;

            LoadFrames();
        }
        
        // Note that this is called when entering play mode, so it has to be as fast as possible
        private void LoadFrames()
        {
            if (_framesFlattenedNative.Length > 0) // already loaded
                return;
            
            var asset = Resources.Load(_framesFileName) as TextAsset; // TextAsset is used for custom binary data
            if (asset == null)
                Debug.LogError("Failed to load baked frames from Resources");
            
            var stream = new MemoryStream(asset.bytes);

            using (BinaryReader reader = new BinaryReader(stream))
            {
                // half uses ushort for its value under the hood
                var fileSize = _parameters._textureResolution * _parameters._textureResolution * _parameters._frameCount * sizeof(ushort); 
                var bytesArray = reader.ReadBytes(fileSize);
                _framesFlattenedNative = new NativeArray<byte>(bytesArray, Allocator.Persistent).Reinterpret<half>(sizeof(byte));
            }
            Resources.UnloadAsset(asset);
        }

        public void Initialize(float period, int textureResolution, float worldSize, int frameCount, half smallestValue, half largestValue, string framesFileName)
        {
            _parameters = new FFTBakedDataParameters()
            {
                _period = period,
                _frameCount = frameCount,
                _textureResolution = textureResolution,
                _worldSize = worldSize
            };

            _framesFileName = framesFileName;
            _smallestValue = smallestValue;
            _largestValue = largestValue;
            #if UNITY_EDITOR
            AssetDatabase.SaveAssets();
            AssetDatabase.Refresh();
            #endif
            LoadFrames();
        }

        public void OnDisable()
        {
            if (_framesFlattenedNative.IsCreated)
                _framesFlattenedNative.Dispose();
        }

        public void OnDestroy()
        {
            if (_framesFlattenedNative.IsCreated)
                _framesFlattenedNative.Dispose();
        }

        struct SpatialInterpolationData
        {
            public float _alphaU;
            public float _alphaV;
            public int _U0;
            public int _V0;
            public int _U1;
            public int _V1;
        }

        // 0.462ms - 4096
        // 
        [MethodImpl(MethodImplOptions.AggressiveInlining)]
        static void CalculateSamplingData(float x, float z, ref SpatialInterpolationData lerpData, in FFTBakedDataParameters parameters)
        {
            // 0-1 uv
            var u01 = x / parameters._worldSize;
            if (u01 >= 0f)
            {
                u01 = u01 % 1f;
            }
            else
            {
                u01 = 1f - (math.abs(u01) % 1f);
            }

            var v01 = z / parameters._worldSize;
            if (v01 >= 0f)
            {
                // Inversion differs compared to u, because cpu texture data stored from top left,
                // rather than gpu (top right)
                v01 = 1f - (v01 % 1f);
            }
            else
            {
                v01 = math.abs(v01) % 1f;
            }

            // uv in texels
            var uTexels = u01 * parameters._textureResolution;
            var vTexels = v01 * parameters._textureResolution;

            // offset for texel center
            uTexels -= 0.5f;
            vTexels -= 0.5f;
            if (uTexels < 0f) uTexels += parameters._textureResolution;
            if (vTexels < 0f) vTexels += parameters._textureResolution;

            lerpData._alphaU = uTexels % 1f;
            lerpData._alphaV = vTexels % 1f;
            lerpData._U0 = (int)uTexels;
            lerpData._V0 = (int)vTexels;
            lerpData._U1 = (lerpData._U0 + 1) % parameters._textureResolution;
            lerpData._V1 = (lerpData._V0 + 1) % parameters._textureResolution;
        }

        [MethodImpl(MethodImplOptions.AggressiveInlining)]
        float SampleHeight(ref SpatialInterpolationData lerpData, int frameIndex)
        {
            // lookup 4 values
            var indexBase = frameIndex * _parameters._textureResolution * _parameters._textureResolution;
            var h00 = _framesFlattenedNative[indexBase + lerpData._V0 * _parameters._textureResolution + lerpData._U0];
            var h10 = _framesFlattenedNative[indexBase + lerpData._V0 * _parameters._textureResolution + lerpData._U1];
            var h01 = _framesFlattenedNative[indexBase + lerpData._V1 * _parameters._textureResolution + lerpData._U0];
            var h11 = _framesFlattenedNative[indexBase + lerpData._V1 * _parameters._textureResolution + lerpData._U1];

            // lerp u direction first
            var h_0 = math.lerp(h00, h10, lerpData._alphaU);
            var h_1 = math.lerp(h01, h11, lerpData._alphaU);

            // lerp v direction
            return math.lerp(h_0, h_1, lerpData._alphaV);
        }
        
        [MethodImpl(MethodImplOptions.AggressiveInlining)]
        public float SampleHeight(float x, float z, float t)
        {
            // Validation sine waves
            //if (x < 0f)
            //    return 4f * Mathf.Sin(2f * (z - t * 8f) * Mathf.PI / _worldSize);
            //if (z < 0f)
            //    return 4f * Mathf.Sin(2f * (x - t * 8f) * Mathf.PI / _worldSize);

            // Temporal lerp
            var t01 = t / _parameters._period;
            if (t01 >= 0f)
            {
                t01 = t01 % 1f;
            }
            else
            {
                t01 = 1f - (math.abs(t01) % 1f);
            }
            var f0 = (int)(t01 * _parameters._frameCount);
            var f1 = (f0 + 1) % _parameters._frameCount;
            var alphaT = t01 * _parameters._frameCount - f0;

            // Spatial lerp data
            SpatialInterpolationData lerpData = new SpatialInterpolationData();
            CalculateSamplingData(x, z, ref lerpData, in _parameters);

            var h0 = SampleHeight(ref lerpData, f0);
            var h1 = SampleHeight(ref lerpData, f1);

            return math.lerp(h0, h1, alphaT);
        }
        
        [MethodImpl(MethodImplOptions.AggressiveInlining)]
        public static float SampleHeightBurst(float x, float z, float t, FFTBakedDataParameters parameters, in NativeArray<half> framesFlattened)
        {
            // Temporal lerp
            var t01 = t / parameters._period;
            if (t01 >= 0f)
            {
                t01 = t01 % 1f;
            }
            else
            {
                t01 = 1f - (math.abs(t01) % 1f);
            }
            var f0 = (int)(t01 * parameters._frameCount);
            var f1 = (f0 + 1) % parameters._frameCount;
            var alphaT = t01 * parameters._frameCount - f0;
        
            // Spatial lerp data
            SpatialInterpolationData lerpData = new SpatialInterpolationData();
            CalculateSamplingData(x, z, ref lerpData, in parameters);
        
            var h0 = SampleHeightBurst(ref lerpData, f0, parameters._textureResolution, in framesFlattened);
            var h1 = SampleHeightBurst(ref lerpData, f1, parameters._textureResolution, in framesFlattened);
        
            return math.lerp(h0, h1, alphaT);
        }

        [MethodImpl(MethodImplOptions.AggressiveInlining)]
        static float SampleHeightBurst(ref SpatialInterpolationData lerpData, int frameIndex, int textureResolution, in NativeArray<half> framesFlattened)
        {
            // lookup 4 values
            var indexBase = frameIndex * textureResolution * textureResolution;
            var h00 = framesFlattened[indexBase + lerpData._V0 * textureResolution + lerpData._U0];
            var h10 = framesFlattened[indexBase + lerpData._V0 * textureResolution + lerpData._U1];
            var h01 = framesFlattened[indexBase + lerpData._V1 * textureResolution + lerpData._U0];
            var h11 = framesFlattened[indexBase + lerpData._V1 * textureResolution + lerpData._U1];

            // lerp u direction first
            var h_0 = math.lerp(h00, h10, lerpData._alphaU);
            var h_1 = math.lerp(h01, h11, lerpData._alphaU);

            // lerp v direction
            return math.lerp(h_0, h_1, lerpData._alphaV);
        }
    }
}<|MERGE_RESOLUTION|>--- conflicted
+++ resolved
@@ -28,13 +28,8 @@
     public class FFTBakedData : ScriptableObject 
     {
         public FFTBakedDataParameters _parameters;
-<<<<<<< HEAD
-        [NonSerialized] public NativeArray<float> _framesFlattenedNative;
+        [NonSerialized] public NativeArray<half> _framesFlattenedNative;
         public string _framesFileName;
-=======
-        [NonSerialized] public NativeArray<half> _framesFlattenedNative;
-        [HideInInspector] public string _framesFileName;
->>>>>>> 6bbce0d2
         
          public half _smallestValue;
          public half _largestValue;
