--- conflicted
+++ resolved
@@ -113,28 +113,6 @@
         {
             // 0-1 uv
             var u01 = x / parameters._worldSize;
-<<<<<<< HEAD
-            if (u01 >= 0f)
-            {
-                u01 = u01 % 1f;
-            }
-            else
-            {
-                u01 = 1f - (math.abs(u01) % 1f);
-            }
-
-            var v01 = z / parameters._worldSize;
-            if (v01 >= 0f)
-            {
-                // Inversion differs compared to u, because cpu texture data stored from top left,
-                // rather than gpu (top right)
-                v01 = 1f - (v01 % 1f);
-            }
-            else
-            {
-                v01 = math.abs(v01) % 1f;
-            }
-=======
 
             u01 = math.select(u01 % 1f, 1f - (math.abs(u01) % 1f), u01 >= 0f);
 
@@ -143,7 +121,6 @@
             // Inversion differs compared to u, because cpu texture data stored from top left,
             // rather than gpu (top right)
             v01 = math.select(1f - (v01 % 1f), math.abs(v01) % 1f, v01 >= 0f);
->>>>>>> 33a5d137
 
             // uv in texels
             var uTexels = u01 * parameters._textureResolution;
@@ -219,21 +196,9 @@
         {
             // Temporal lerp
             var t01 = t / parameters._period;
-<<<<<<< HEAD
-            if (t01 >= 0f)
-            {
-                t01 = t01 % 1f;
-            }
-            else
-            {
-                t01 = 1f - (math.abs(t01) % 1f);
-            }
-            var f0 = (int)(t01 * parameters._frameCount);
-=======
 
             t01 = math.select(t01 % 1f, 1f - (math.abs(t01) % 1f), t01 >= 0f);
             var f0 = (int4)(t01 * parameters._frameCount);
->>>>>>> 33a5d137
             var f1 = (f0 + 1) % parameters._frameCount;
             var alphaT = t01 * parameters._frameCount - f0;
         
