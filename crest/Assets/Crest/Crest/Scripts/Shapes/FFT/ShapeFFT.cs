﻿// Crest Ocean System

// Copyright 2021 Wave Harmonic Ltd

using UnityEngine;
using UnityEngine.Rendering;
using Crest.Spline;

#if UNITY_EDITOR
using UnityEditor;
#endif

namespace Crest
{
    /// <summary>
    /// FFT ocean wave shape
    /// </summary>
    [ExecuteAlways]
    [AddComponentMenu(Internal.Constants.MENU_PREFIX_SCRIPTS + "Shape FFT")]
    [HelpURL(Internal.Constants.HELP_URL_BASE_USER + "wave-conditions.html" + Internal.Constants.HELP_URL_RP + "#shapefft-preview")]
    public partial class ShapeFFT : MonoBehaviour, LodDataMgrAnimWaves.IShapeUpdatable
#if UNITY_EDITOR
        , IReceiveSplinePointOnDrawGizmosSelectedMessages
#endif
    {
        /// <summary>
        /// The version of this asset. Can be used to migrate across versions. This value should
        /// only be changed when the editor upgrades the version.
        /// </summary>
        [SerializeField, HideInInspector]
#pragma warning disable 414
        int _version = 0;
#pragma warning restore 414

        [Header("Wave Conditions")]
        [Tooltip("Impacts how aligned waves are with wind.")]
        [Range(0, 1)]
        public float _windTurbulence = 0.145f;

        [Tooltip("The spectrum that defines the ocean surface shape. Assign asset of type Crest/Ocean Waves Spectrum."), Embedded]
        public OceanWaveSpectrum _spectrum;
        OceanWaveSpectrum _activeSpectrum = null;

        [Tooltip("When true, the wave spectrum is evaluated once on startup in editor play mode and standalone builds, rather than every frame. This is less flexible but reduces the performance cost significantly."), SerializeField]
        bool _spectrumFixedAtRuntime = true;

        [Tooltip("Primary wave direction heading (deg). This is the angle from x axis in degrees that the waves are oriented towards. If a spline is being used to place the waves, this angle is relative ot the spline."), Range(-180, 180)]
        public float _waveDirectionHeadingAngle = 0f;
        public Vector2 PrimaryWaveDirection => new Vector2(Mathf.Cos(Mathf.PI * _waveDirectionHeadingAngle / 180f), Mathf.Sin(Mathf.PI * _waveDirectionHeadingAngle / 180f));

        [Tooltip("When true, uses the wind speed on this component rather than the wind speed from the Ocean Renderer component.")]
        public bool _overrideGlobalWindSpeed = false;
        [Tooltip("Wind speed in km/h. Controls wave conditions."), Range(0, 150f, 2f), Predicated("_overrideGlobalWindSpeed")]
        public float _windSpeed = 20f;

        [Tooltip("Multiplier for these waves to scale up/down."), Range(0f, 1f)]
        public float _weight = 1f;

        [Tooltip("How much these waves respect the shallow water attenuation setting in the Animated Waves Settings. Set to 0 to ignore shallow water."), SerializeField, Range(0f, 1f)]
        float _respectShallowWaterAttenuation = 1f;

        [HideInInspector]
        [Delayed, Tooltip("How many wave components to generate in each octave.")]
        public int _componentsPerOctave = 8;

        [HideInInspector]
        [Tooltip("Change to get a different set of waves.")]
        public int _randomSeed = 0;

        [Header("Generation Settings")]
        [Tooltip("Resolution to use for wave generation buffers. Low resolutions are more efficient but can result in noticeable patterns in the shape."), Delayed]
        public int _resolution = 32;

        [Tooltip("In Editor, shows the wave generation buffers on screen."), SerializeField]
#pragma warning disable 414
        bool _debugDrawSlicesInEditor = false;
#pragma warning restore 414

        [Header("Spline Settings")]
        [SerializeField]
        bool _overrideSplineSettings = false;
        [SerializeField, Predicated("_overrideSplineSettings"), DecoratedField]
        float _radius = 50f;
        [SerializeField, Predicated("_overrideSplineSettings"), Delayed]
        int _subdivisions = 1;
        [SerializeField, Predicated("_overrideSplineSettings"), Delayed]
        int _smoothingIterations = 60;

        [SerializeField]
        float _featherWaveStart = 0.1f;

        [Header("Culling")]
        [Tooltip("Maximum amount surface will be displaced vertically from sea level. Increase this if gaps appear at bottom of screen."), SerializeField]
        float _maxVerticalDisplacement = 10f;
        [Tooltip("Maximum amount a point on the surface will be displaced horizontally by waves from its rest position. Increase this if gaps appear at sides of screen."), SerializeField]
        float _maxHorizontalDisplacement = 15f;

        Mesh _meshForDrawingWaves;

        int _resolutionOld;
        float _windTurbulenceOld;
        float _windSpeedOld;
        OceanWaveSpectrum _spectrumOld;

        public class FFTBatch : ILodDataInput
        {
            ShapeFFT _shapeFFT;

            Material _material;
            Mesh _mesh;

            int _waveBufferSliceIndex;

            public FFTBatch(ShapeFFT shapeFFT, float wavelength, int waveBufferSliceIndex, Material material, Mesh mesh)
            {
                _shapeFFT = shapeFFT;
                Wavelength = wavelength;
                _waveBufferSliceIndex = waveBufferSliceIndex;
                _mesh = mesh;
                _material = material;
            }

            // The ocean input system uses this to decide which lod this batch belongs in
            public float Wavelength { get; private set; }

            public bool Enabled { get => true; set { } }

            public void Draw(CommandBuffer buf, float weight, int isTransition, int lodIdx)
            {
                var finalWeight = weight * _shapeFFT._weight;
                if (finalWeight > 0f)
                {
                    buf.SetGlobalInt(LodDataMgr.sp_LD_SliceIndex, lodIdx);
                    buf.SetGlobalFloat(RegisterLodDataInputBase.sp_Weight, finalWeight);
                    buf.SetGlobalInt(sp_WaveBufferSliceIndex, _waveBufferSliceIndex);
                    buf.SetGlobalFloat(sp_AverageWavelength, Wavelength * 1.5f);
                    // Either use a full screen quad, or a provided mesh renderer to draw the waves
                    if (_mesh == null)
                    {
                        buf.DrawProcedural(Matrix4x4.identity, _material, 0, MeshTopology.Triangles, 3);
                    }
                    else if (_material != null)
                    {
                        buf.DrawMesh(_mesh, _shapeFFT.transform.localToWorldMatrix, _material);
                    }
                }
            }
        }

        const int CASCADE_COUNT = 16;

        FFTBatch[] _batches = null;

        // Used to populate data on first frame
        bool _firstUpdate = true;

        Material _matGenerateWaves;

        static readonly int sp_WaveBuffer = Shader.PropertyToID("_WaveBuffer");
        static readonly int sp_WaveBufferSliceIndex = Shader.PropertyToID("_WaveBufferSliceIndex");
        static readonly int sp_AverageWavelength = Shader.PropertyToID("_AverageWavelength");
        static readonly int sp_RespectShallowWaterAttenuation = Shader.PropertyToID("_RespectShallowWaterAttenuation");
        static readonly int sp_FeatherWaveStart = Shader.PropertyToID("_FeatherWaveStart");
        readonly int sp_AxisX = Shader.PropertyToID("_AxisX");

        /// <summary>
        /// Min wavelength for a cascade in the wave buffer. Does not depend on viewpoint.
        /// </summary>
        public float MinWavelength(int cascadeIdx)
        {
            var diameter = 0.5f * (1 << cascadeIdx);
            var texelSize = diameter / _resolution;
            // Nyquist rate
            return texelSize * 2f;
        }

        public void CrestUpdate(CommandBuffer buf)
        {
#if UNITY_EDITOR
            UpdateEditorOnly();
#endif

            var updateDataEachFrame = !_spectrumFixedAtRuntime;
#if UNITY_EDITOR
            if (!EditorApplication.isPlaying) updateDataEachFrame = true;
#endif
            // Ensure batches assigned to correct slots
            if (_firstUpdate || updateDataEachFrame)
            {
                InitBatches();

                _firstUpdate = false;
            }

            _matGenerateWaves.SetFloat(sp_RespectShallowWaterAttenuation, _respectShallowWaterAttenuation);
            _matGenerateWaves.SetFloat(sp_FeatherWaveStart, _featherWaveStart);

            // If using geo, the primary wave dir is used by the input shader to rotate the waves relative
            // to the geo rotation. If not, the wind direction is already used in the FFT gen.
            var waveDir = _meshForDrawingWaves != null ? PrimaryWaveDirection : Vector2.right;
            _matGenerateWaves.SetVector(sp_AxisX, waveDir);

            // If geometry is being used, the ocean input shader will rotate the waves to align to geo
            var windDirRad = _meshForDrawingWaves != null ? 0f : _waveDirectionHeadingAngle * Mathf.Deg2Rad;
            var windSpeedMPS = (_overrideGlobalWindSpeed ? _windSpeed : OceanRenderer.Instance._globalWindSpeed) / 3.6f;
<<<<<<< HEAD

            // Don't create tons of generators when values are varying. Notify so that existing generators may be adapted.
            if (_resolutionOld != _resolution || _windTurbulenceOld != _windTurbulence || _windSpeedOld != windSpeedMPS || _spectrumOld != _spectrum)
            {
                FFTCompute.OnGenerationDataUpdated(_resolutionOld, _windTurbulenceOld, _windSpeedOld, _spectrumOld, _resolution, _windTurbulence, windSpeedMPS, _spectrum);
            }

            var waveData = FFTCompute.GenerateDisplacements(buf, _resolution, _windTurbulence, windSpeedMPS, OceanRenderer.Instance.CurrentTime, _activeSpectrum, updateDataEachFrame);

            _resolutionOld = _resolution;
            _windTurbulenceOld = _windTurbulence;
            _windSpeedOld = windSpeedMPS;
            _spectrumOld = _spectrum;

=======
            var waveData = _compute.GenerateDisplacements(buf, _resolution, _windTurbulence, windSpeedMPS, windDirRad, OceanRenderer.Instance.CurrentTime, _activeSpectrum, updateDataEachFrame);
>>>>>>> 9af14d3a
            _matGenerateWaves.SetTexture(sp_WaveBuffer, waveData);

            ReportMaxDisplacement();
        }

#if UNITY_EDITOR
        void UpdateEditorOnly()
        {
            if (_spectrum != null)
            {
                _activeSpectrum = _spectrum;
            }

            if (_activeSpectrum == null)
            {
                _activeSpectrum = ScriptableObject.CreateInstance<OceanWaveSpectrum>();
                _activeSpectrum.name = "Default Waves (auto)";
            }

            // Unassign mesh
            if (_meshForDrawingWaves != null && !TryGetComponent<Spline.Spline>(out _))
            {
                _meshForDrawingWaves = null;
            }
        }
#endif

        void ReportMaxDisplacement()
        {
            OceanRenderer.Instance.ReportMaxDisplacementFromShape(_maxHorizontalDisplacement, _maxVerticalDisplacement, _maxVerticalDisplacement);
        }

        void InitBatches()
        {
            var registered = RegisterLodDataInputBase.GetRegistrar(typeof(LodDataMgrAnimWaves));

            if (_batches != null)
            {
                foreach (var batch in _batches)
                {
                    registered.Remove(batch);
                }
            }

            if (TryGetComponent<Spline.Spline>(out var splineForWaves))
            {
                var radius = _overrideSplineSettings ? _radius : splineForWaves.Radius;
                var subdivs = _overrideSplineSettings ? _subdivisions : splineForWaves.Subdivisions;
                var smooth = _overrideSplineSettings ? _smoothingIterations : splineForWaves.SmoothingIterations;
                if (ShapeGerstnerSplineHandling.GenerateMeshFromSpline(splineForWaves, transform, subdivs, radius, smooth, Vector2.one, ref _meshForDrawingWaves))
                {
                    _meshForDrawingWaves.name = gameObject.name + "_mesh";
                }
            }

            if (_meshForDrawingWaves == null)
            {
                _matGenerateWaves = new Material(Shader.Find("Hidden/Crest/Inputs/Animated Waves/Gerstner Global"));
            }
            else
            {
                _matGenerateWaves = new Material(Shader.Find("Crest/Inputs/Animated Waves/Gerstner Geometry"));
            }

            // Submit draws to create the FFT waves
            _batches = new FFTBatch[CASCADE_COUNT];
            for (int i = 0; i < CASCADE_COUNT; i++)
            {
                if (i == -1) break;
                _batches[i] = new FFTBatch(this, MinWavelength(i), i, _matGenerateWaves, _meshForDrawingWaves);
                registered.Add(0, _batches[i]);
            }
        }

        private void OnEnable()
        {
            _firstUpdate = true;

            // Initialise with spectrum
            if (_spectrum != null)
            {
                _activeSpectrum = _spectrum;
            }
#if UNITY_EDITOR
            if (_activeSpectrum == null)
            {
                _activeSpectrum = ScriptableObject.CreateInstance<OceanWaveSpectrum>();
                _activeSpectrum.name = "Default Waves (auto)";
            }

            if (EditorApplication.isPlaying && !Validate(OceanRenderer.Instance, ValidatedHelper.DebugLog))
            {
                enabled = false;
                return;
            }

            _activeSpectrum.Upgrade();
#endif

            LodDataMgrAnimWaves.RegisterUpdatable(this);
        }

        void OnDisable()
        {
            LodDataMgrAnimWaves.DeregisterUpdatable(this);

            if (_batches != null)
            {
                var registered = RegisterLodDataInputBase.GetRegistrar(typeof(LodDataMgrAnimWaves));
                foreach (var batch in _batches)
                {
                    registered.Remove(batch);
                }

                _batches = null;
            }
        }

#if UNITY_EDITOR
        private void OnDrawGizmosSelected()
        {
            DrawMesh();
        }

        void DrawMesh()
        {
            if (_meshForDrawingWaves != null)
            {
                Gizmos.color = RegisterAnimWavesInput.s_gizmoColor;
                Gizmos.DrawWireMesh(_meshForDrawingWaves, 0, transform.position, transform.rotation, transform.lossyScale);
            }
        }

        void OnGUI()
        {
            if (_debugDrawSlicesInEditor)
            {
                var windSpeedMPS = (_overrideGlobalWindSpeed ? _windSpeed : OceanRenderer.Instance._globalWindSpeed) / 3.6f;
                FFTCompute.OnGUI(_resolution, _windTurbulence, windSpeedMPS, _activeSpectrum);
            }
        }

        public void OnSplinePointDrawGizmosSelected(SplinePoint point)
        {
            DrawMesh();
        }
#endif
    }

#if UNITY_EDITOR
    public partial class ShapeFFT : IValidated
    {
        public bool Validate(OceanRenderer ocean, ValidatedHelper.ShowMessage showMessage)
        {
            var isValid = true;

            if (TryGetComponent<Spline.Spline>(out var spline) && !spline.Validate(ocean, ValidatedHelper.Suppressed))
            {
                showMessage
                (
                    "A <i>Spline</i> component is attached but it has validation errors.",
                    "Check this component in the Inspector for issues.",
                    ValidatedHelper.MessageType.Error, this
                );
            }

            return isValid;
        }
    }

    // Here for the help boxes
    [CustomEditor(typeof(ShapeFFT))]
    public class ShapeFFTEditor : ValidatedEditor { }
#endif
}<|MERGE_RESOLUTION|>--- conflicted
+++ resolved
@@ -97,9 +97,9 @@
 
         Mesh _meshForDrawingWaves;
 
-        int _resolutionOld;
         float _windTurbulenceOld;
         float _windSpeedOld;
+        float _windDirRadOld;
         OceanWaveSpectrum _spectrumOld;
 
         public class FFTBatch : ILodDataInput
@@ -203,24 +203,19 @@
             // If geometry is being used, the ocean input shader will rotate the waves to align to geo
             var windDirRad = _meshForDrawingWaves != null ? 0f : _waveDirectionHeadingAngle * Mathf.Deg2Rad;
             var windSpeedMPS = (_overrideGlobalWindSpeed ? _windSpeed : OceanRenderer.Instance._globalWindSpeed) / 3.6f;
-<<<<<<< HEAD
 
             // Don't create tons of generators when values are varying. Notify so that existing generators may be adapted.
-            if (_resolutionOld != _resolution || _windTurbulenceOld != _windTurbulence || _windSpeedOld != windSpeedMPS || _spectrumOld != _spectrum)
-            {
-                FFTCompute.OnGenerationDataUpdated(_resolutionOld, _windTurbulenceOld, _windSpeedOld, _spectrumOld, _resolution, _windTurbulence, windSpeedMPS, _spectrum);
-            }
-
-            var waveData = FFTCompute.GenerateDisplacements(buf, _resolution, _windTurbulence, windSpeedMPS, OceanRenderer.Instance.CurrentTime, _activeSpectrum, updateDataEachFrame);
-
-            _resolutionOld = _resolution;
+            if (_windTurbulenceOld != _windTurbulence || _windDirRadOld != windDirRad || _windSpeedOld != windSpeedMPS || _spectrumOld != _spectrum)
+            {
+                FFTCompute.OnGenerationDataUpdated(_resolution, _windTurbulenceOld, _windDirRadOld, _windSpeedOld, _spectrumOld, _windTurbulence, windDirRad, windSpeedMPS, _spectrum);
+            }
+
+            var waveData = FFTCompute.GenerateDisplacements(buf, _resolution, _windTurbulence, windDirRad, windSpeedMPS, OceanRenderer.Instance.CurrentTime, _activeSpectrum, updateDataEachFrame);
+
             _windTurbulenceOld = _windTurbulence;
+            _windDirRadOld = windDirRad;
             _windSpeedOld = windSpeedMPS;
             _spectrumOld = _spectrum;
-
-=======
-            var waveData = _compute.GenerateDisplacements(buf, _resolution, _windTurbulence, windSpeedMPS, windDirRad, OceanRenderer.Instance.CurrentTime, _activeSpectrum, updateDataEachFrame);
->>>>>>> 9af14d3a
             _matGenerateWaves.SetTexture(sp_WaveBuffer, waveData);
 
             ReportMaxDisplacement();
@@ -358,8 +353,9 @@
         {
             if (_debugDrawSlicesInEditor)
             {
+                var windDirRad = _meshForDrawingWaves != null ? 0f : _waveDirectionHeadingAngle * Mathf.Deg2Rad;
                 var windSpeedMPS = (_overrideGlobalWindSpeed ? _windSpeed : OceanRenderer.Instance._globalWindSpeed) / 3.6f;
-                FFTCompute.OnGUI(_resolution, _windTurbulence, windSpeedMPS, _activeSpectrum);
+                FFTCompute.OnGUI(_resolution, _windTurbulence, windDirRad, windSpeedMPS, _activeSpectrum);
             }
         }
 
