﻿// Crest Ocean System

// This file is subject to the MIT License as seen in the root of this folder structure (LICENSE)

using UnityEngine;
using UnityEngine.Experimental.Rendering;
using UnityEngine.Rendering;
using Unity.Collections.LowLevel.Unsafe;
using Crest.Spline;

#if UNITY_EDITOR
using UnityEditor;
#endif

namespace Crest
{
    /// <summary>
    /// Gerstner ocean waves.
    /// </summary>
    [ExecuteAlways]
    public partial class ShapeGerstner : MonoBehaviour, IFloatingOrigin
#if UNITY_EDITOR
        , IReceiveSplinePointOnDrawGizmosSelectedMessages
#endif
    {
        [Header("Wave Settings")]
        [Tooltip("The spectrum that defines the ocean surface shape. Assign asset of type Crest/Ocean Waves Spectrum.")]
        public OceanWaveSpectrum _spectrum;

        [Tooltip("If a spectrum will not change at runtime, set this true to calculate the wave data once on first update rather than each frame."), SerializeField]
        bool _spectrumIsStatic = true;

        [Tooltip("Wind direction (angle from x axis in degrees)"), Range(-180, 180)]
        public float _windDirectionAngle = 0f;
        public Vector2 WindDir => new Vector2(Mathf.Cos(Mathf.PI * _windDirectionAngle / 180f), Mathf.Sin(Mathf.PI * _windDirectionAngle / 180f));

        [Tooltip("Multiplier for these waves to scale up/down."), Range(0f, 1f)]
        public float _weight = 1f;

        [Tooltip("How much these waves respect the shallow water attenuation setting in the Animated Waves Settings. Set to 0 to ignore shallow water."), SerializeField, Range(0f, 1f)]
        float _respectShallowWaterAttenuation = 1f;

        [Header("Generation Settings")]
        [Delayed, Tooltip("How many wave components to generate in each octave.")]
        public int _componentsPerOctave = 8;

        [Tooltip("Change to get a different set of waves.")]
        public int _randomSeed = 0;

        [Tooltip("Resolution to use for wave generation buffers. Low resolutions are more efficient but can result in noticeable patterns in the shape."), Delayed]
        public int _resolution = 32;

        [Tooltip("In Editor, shows the wave generation buffers on screen."), SerializeField]
        bool _debugDrawSlicesInEditor = false;
<<<<<<< HEAD

        [Header("Spline Settings")]
        [SerializeField, Delayed]
        int _subdivisions = 1;

        [SerializeField]
        float _radius = 50f;

        [SerializeField, Delayed]
        int _smoothingIterations = 60;

        [SerializeField]
        float _featherWaveStart = 0.1f;

        [SerializeField]
        float _featherFromSplineEnds = 0f;

        Mesh _meshForDrawingWaves;
=======
>>>>>>> f37894de

        Mesh _meshForDrawingWaves;

        public class GerstnerBatch : ILodDataInput
        {
            ShapeGerstner _gerstner;

            Material _material;
            Mesh _mesh;

            int _waveBufferSliceIndex;

            public GerstnerBatch(ShapeGerstner gerstner, float wavelength, int waveBufferSliceIndex, Material material, Mesh mesh)
            {
                _gerstner = gerstner;
                Wavelength = wavelength;
                _waveBufferSliceIndex = waveBufferSliceIndex;
                _mesh = mesh;
                _material = material;
            }

            // The ocean input system uses this to decide which lod this batch belongs in
            public float Wavelength { get; private set; }

            public bool Enabled { get => true; set { } }

            public void Draw(CommandBuffer buf, float weight, int isTransition, int lodIdx)
            {
                var finalWeight = weight * _gerstner._weight;
                if (finalWeight > 0f)
                {
                    buf.SetGlobalInt(LodDataMgr.sp_LD_SliceIndex, lodIdx);
                    buf.SetGlobalFloat(RegisterLodDataInputBase.sp_Weight, finalWeight);
                    buf.SetGlobalInt(sp_WaveBufferSliceIndex, _waveBufferSliceIndex);
                    buf.SetGlobalFloat(sp_AverageWavelength, Wavelength * 1.5f);

                    // Either use a full screen quad, or a provided mesh renderer to draw the waves
                    if (_mesh == null)
                    {
                        buf.DrawProcedural(Matrix4x4.identity, _material, 0, MeshTopology.Triangles, 3);
                    }
                    else if (_material != null)
                    {
                        buf.DrawMesh(_mesh, _gerstner.transform.localToWorldMatrix, _material);
                    }
                }
            }
        }

        const int CASCADE_COUNT = 16;
        const int MAX_WAVE_COMPONENTS = 1024;

        GerstnerBatch[] _batches = null;

        // Data for all components
        float[] _wavelengths;
        float[] _amplitudes;
        float[] _powers;
        float[] _angleDegs;
        float[] _phases;

        [HideInInspector]
        public RenderTexture _waveBuffers;

        struct GerstnerCascadeParams
        {
            public int _startIndex;
            public float _cumulativeVariance;
        }
        ComputeBuffer _bufCascadeParams;
        GerstnerCascadeParams[] _cascadeParams = new GerstnerCascadeParams[CASCADE_COUNT + 1];

        // First cascade of wave buffer that has waves and will be rendered
        int _firstCascade = -1;
        // Last cascade of wave buffer that has waves and will be rendered
        int _lastCascade = -1;

        // Used to populate data on first frame
        bool _firstUpdate = true;

        struct GerstnerWaveComponent4
        {
            public Vector4 _twoPiOverWavelength;
            public Vector4 _amp;
            public Vector4 _waveDirX;
            public Vector4 _waveDirZ;
            public Vector4 _omega;
            public Vector4 _phase;
            public Vector4 _chopAmp;
        }
        ComputeBuffer _bufWaveData;
        GerstnerWaveComponent4[] _waveData = new GerstnerWaveComponent4[MAX_WAVE_COMPONENTS / 4];

        ComputeShader _shaderGerstner;
        int _krnlGerstner = -1;

        Material _matGenerateWaves;

        readonly int sp_FirstCascadeIndex = Shader.PropertyToID("_FirstCascadeIndex");
        readonly int sp_TextureRes = Shader.PropertyToID("_TextureRes");
        readonly int sp_CascadeParams = Shader.PropertyToID("_GerstnerCascadeParams");
        readonly int sp_GerstnerWaveData = Shader.PropertyToID("_GerstnerWaveData");
        static readonly int sp_WaveBuffer = Shader.PropertyToID("_WaveBuffer");
        static readonly int sp_WaveBufferSliceIndex = Shader.PropertyToID("_WaveBufferSliceIndex");
        static readonly int sp_AverageWavelength = Shader.PropertyToID("_AverageWavelength");
        static readonly int sp_RespectShallowWaterAttenuation = Shader.PropertyToID("_RespectShallowWaterAttenuation");
<<<<<<< HEAD
        static readonly int sp_FeatherWaveStart = Shader.PropertyToID("_FeatherWaveStart");
        static readonly int sp_FeatherFromSplineEnds = Shader.PropertyToID("_FeatherFromSplineEnds");
=======
>>>>>>> f37894de
        readonly int sp_AxisX = Shader.PropertyToID("_AxisX");

        readonly float _twoPi = 2f * Mathf.PI;
        readonly float _recipTwoPi = 1f / (2f * Mathf.PI);

        void InitData()
        {
            {
                _waveBuffers = new RenderTexture(_resolution, _resolution, 0, GraphicsFormat.R16G16B16A16_SFloat);
                _waveBuffers.wrapMode = TextureWrapMode.Clamp;
                _waveBuffers.antiAliasing = 1;
                _waveBuffers.filterMode = FilterMode.Bilinear;
                _waveBuffers.anisoLevel = 0;
                _waveBuffers.useMipMap = false;
                _waveBuffers.name = "GerstnerCascades";
                _waveBuffers.dimension = TextureDimension.Tex2DArray;
                _waveBuffers.volumeDepth = CASCADE_COUNT;
                _waveBuffers.enableRandomWrite = true;
                _waveBuffers.Create();
            }

            _bufCascadeParams = new ComputeBuffer(CASCADE_COUNT + 1, UnsafeUtility.SizeOf<GerstnerCascadeParams>());
            _bufWaveData = new ComputeBuffer(MAX_WAVE_COMPONENTS / 4, UnsafeUtility.SizeOf<GerstnerWaveComponent4>());

            _shaderGerstner = ComputeShaderHelpers.LoadShader("Gerstner");
            _krnlGerstner = _shaderGerstner.FindKernel("Gerstner");
        }

        /// <summary>
        /// Min wavelength for a cascade in the wave buffer. Does not depend on viewpoint.
        /// </summary>
        public float MinWavelength(int cascadeIdx)
        {
            var diameter = 0.5f * (1 << cascadeIdx);
            var texelSize = diameter / _resolution;
            return texelSize * OceanRenderer.Instance.MinTexelsPerWave;
        }

        public void CrestUpdate(CommandBuffer buf)
        {
#if UNITY_EDITOR
            UpdateEditorOnly();
#endif

            if (_waveBuffers == null || _resolution != _waveBuffers.width || _bufCascadeParams == null || _bufWaveData == null)
            {
                InitData();
            }

            var updateDataEachFrame = !_spectrumIsStatic;
#if UNITY_EDITOR
            if (!EditorApplication.isPlaying) updateDataEachFrame = true;
#endif
            if (_firstUpdate || updateDataEachFrame)
            {
                UpdateWaveData();

                InitBatches();

                _firstUpdate = false;
            }

<<<<<<< HEAD
            _matGenerateWaves.SetFloat(sp_FeatherWaveStart, _featherWaveStart);
            _matGenerateWaves.SetFloat(sp_FeatherFromSplineEnds, _featherFromSplineEnds);
            _matGenerateWaves.SetFloat(sp_RespectShallowWaterAttenuation, _respectShallowWaterAttenuation);
            // Seems like shader errors cause this to unbind if i dont set it every frame. Could be an editor only issue.
            _matGenerateWaves.SetTexture(sp_WaveBuffer, _waveBuffers);
=======
            _matGenerateWaves.SetFloat(sp_RespectShallowWaterAttenuation, _respectShallowWaterAttenuation);
>>>>>>> f37894de

            ReportMaxDisplacement();

            // If some cascades have waves in them, generate
            if (_firstCascade != -1 && _lastCascade != -1)
            {
                UpdateGenerateWaves(buf);
            }

            buf.SetGlobalVector(sp_AxisX, WindDir);
        }

#if UNITY_EDITOR
        void UpdateEditorOnly()
        {
            if (_spectrum == null)
            {
                _spectrum = ScriptableObject.CreateInstance<OceanWaveSpectrum>();
                _spectrum.name = "Default Waves (auto)";
            }
<<<<<<< HEAD

            // Unassign mesh
            if (_meshForDrawingWaves != null && GetComponent<Spline.Spline>() == null)
            {
                _meshForDrawingWaves = null;
            }
=======
>>>>>>> f37894de
        }
#endif

        void SliceUpWaves()
        {
            _firstCascade = _lastCascade = -1;

            var cascadeIdx = 0;
            var componentIdx = 0;
            var outputIdx = 0;
            _cascadeParams[0]._startIndex = 0;

            // Seek forward to first wavelength that is big enough to render into current cascades
            var minWl = MinWavelength(cascadeIdx);
            while (componentIdx < _wavelengths.Length && _wavelengths[componentIdx] < minWl)
            {
                componentIdx++;
            }
            //Debug.Log($"{cascadeIdx}: start {_cascadeParams[cascadeIdx]._startIndex} minWL {minWl}");

            for (; componentIdx < _wavelengths.Length; componentIdx++)
            {
                // Skip small amplitude waves
                while (componentIdx < _wavelengths.Length && _amplitudes[componentIdx] < 0.001f)
                {
                    componentIdx++;
                }
                if (componentIdx >= _wavelengths.Length) break;

                // Check if we need to move to the next cascade
                while (cascadeIdx < CASCADE_COUNT && _wavelengths[componentIdx] >= 2f * minWl)
                {
                    // Wrap up this cascade and begin next

                    // Fill remaining elements of current vector4 with 0s
                    int vi = outputIdx / 4;
                    int ei = outputIdx - vi * 4;

                    while (ei != 0)
                    {
                        _waveData[vi]._twoPiOverWavelength[ei] = 1f;
                        _waveData[vi]._amp[ei] = 0f;
                        _waveData[vi]._waveDirX[ei] = 0f;
                        _waveData[vi]._waveDirZ[ei] = 0f;
                        _waveData[vi]._omega[ei] = 0f;
                        _waveData[vi]._phase[ei] = 0f;
                        _waveData[vi]._chopAmp[ei] = 0f;
                        ei = (ei + 1) % 4;
                        outputIdx++;
                    }

                    if (outputIdx > 0 && _firstCascade == -1) _firstCascade = cascadeIdx;

                    cascadeIdx++;
                    _cascadeParams[cascadeIdx]._startIndex = outputIdx / 4;
                    minWl *= 2f;

                    //Debug.Log($"{cascadeIdx}: start {_cascadeParams[cascadeIdx]._startIndex} minWL {minWl}");
                }
                if (cascadeIdx == CASCADE_COUNT) break;

                {
                    // Pack into vector elements
                    int vi = outputIdx / 4;
                    int ei = outputIdx - vi * 4;

                    _waveData[vi]._amp[ei] = _amplitudes[componentIdx];

                    float chopScale = _spectrum._chopScales[componentIdx / _componentsPerOctave];
                    _waveData[vi]._chopAmp[ei] = -chopScale * _spectrum._chop * _amplitudes[componentIdx];

                    float angle = Mathf.Deg2Rad * _angleDegs[componentIdx];
                    float dx = Mathf.Cos(angle);
                    float dz = Mathf.Sin(angle);

                    float gravityScale = _spectrum._gravityScales[(componentIdx) / _componentsPerOctave];
                    float gravity = OceanRenderer.Instance.Gravity * _spectrum._gravityScale;
                    float C = Mathf.Sqrt(_wavelengths[componentIdx] * gravity * gravityScale * _recipTwoPi);
                    float k = _twoPi / _wavelengths[componentIdx];

                    // Constrain wave vector (wavelength and wave direction) to ensure wave tiles across domain
                    {
                        float kx = k * dx;
                        float kz = k * dz;
                        var diameter = 0.5f * (1 << cascadeIdx);

                        // Number of times wave repeats across domain in x and z
                        float n = kx / (_twoPi / diameter);
                        float m = kz / (_twoPi / diameter);
                        // Ensure the wave repeats an integral number of times across domain
                        kx = _twoPi * Mathf.Round(n) / diameter;
                        kz = _twoPi * Mathf.Round(m) / diameter;

                        // Compute new wave vector and direction
                        k = Mathf.Sqrt(kx * kx + kz * kz);
                        dx = kx / k;
                        dz = kz / k;
                    }

                    _waveData[vi]._twoPiOverWavelength[ei] = k;
                    _waveData[vi]._waveDirX[ei] = dx;
                    _waveData[vi]._waveDirZ[ei] = dz;

                    // Repeat every 2pi to keep angle bounded - helps precision on 16bit platforms
                    _waveData[vi]._omega[ei] = k * C;
                    _waveData[vi]._phase[ei] = Mathf.Repeat(_phases[componentIdx], Mathf.PI * 2f);

                    outputIdx++;
                }
            }

            _lastCascade = cascadeIdx;

            {
                // Fill remaining elements of current vector4 with 0s
                int vi = outputIdx / 4;
                int ei = outputIdx - vi * 4;

                while (ei != 0)
                {
                    _waveData[vi]._twoPiOverWavelength[ei] = 1f;
                    _waveData[vi]._amp[ei] = 0f;
                    _waveData[vi]._waveDirX[ei] = 0f;
                    _waveData[vi]._waveDirZ[ei] = 0f;
                    _waveData[vi]._omega[ei] = 0f;
                    _waveData[vi]._phase[ei] = 0f;
                    _waveData[vi]._chopAmp[ei] = 0f;
                    ei = (ei + 1) % 4;
                    outputIdx++;
                }
            }

            while (cascadeIdx < CASCADE_COUNT)
            {
                cascadeIdx++;
                minWl *= 2f;
                _cascadeParams[cascadeIdx]._startIndex = outputIdx / 4;
                //Debug.Log($"{cascadeIdx}: start {_cascadeParams[cascadeIdx]._startIndex} minWL {minWl}");
            }

            _lastCascade = CASCADE_COUNT - 1;

            // Compute a measure of variance, cumulative from low cascades to high
            for (int i = 0; i < CASCADE_COUNT; i++)
            {
                // Accumulate from lower cascades
                _cascadeParams[i]._cumulativeVariance = i > 0 ? _cascadeParams[i - 1]._cumulativeVariance : 0f;

                var wl = MinWavelength(i) * 1.5f;
                var octaveIndex = OceanWaveSpectrum.GetOctaveIndex(wl);
                octaveIndex = Mathf.Min(octaveIndex, _spectrum._chopScales.Length - 1);

                // Heuristic - horiz disp is roughly amp*chop, divide by wavelength to normalize
                var amp = _spectrum.GetAmplitude(wl, 1f, out _);
                var chop = _spectrum._chopScales[octaveIndex];
                float amp_over_wl = chop * amp / wl;
                _cascadeParams[i]._cumulativeVariance += amp_over_wl;
            }
            _cascadeParams[CASCADE_COUNT]._cumulativeVariance = _cascadeParams[CASCADE_COUNT - 1]._cumulativeVariance;

            _bufCascadeParams.SetData(_cascadeParams);
            _bufWaveData.SetData(_waveData);
        }

        void UpdateGenerateWaves(CommandBuffer buf)
        {
            buf.SetComputeFloatParam(_shaderGerstner, sp_TextureRes, _waveBuffers.width);
            buf.SetComputeFloatParam(_shaderGerstner, OceanRenderer.sp_crestTime, OceanRenderer.Instance.CurrentTime);
            buf.SetComputeIntParam(_shaderGerstner, sp_FirstCascadeIndex, _firstCascade);
            buf.SetComputeBufferParam(_shaderGerstner, _krnlGerstner, sp_CascadeParams, _bufCascadeParams);
            buf.SetComputeBufferParam(_shaderGerstner, _krnlGerstner, sp_GerstnerWaveData, _bufWaveData);
            buf.SetComputeTextureParam(_shaderGerstner, _krnlGerstner, sp_WaveBuffer, _waveBuffers);

            buf.DispatchCompute(_shaderGerstner, _krnlGerstner, _waveBuffers.width / LodDataMgr.THREAD_GROUP_SIZE_X, _waveBuffers.height / LodDataMgr.THREAD_GROUP_SIZE_Y, _lastCascade - _firstCascade + 1);
        }

        public void SetOrigin(Vector3 newOrigin)
        {
            if (_phases == null) return;

            var windAngle = _windDirectionAngle;
            for (int i = 0; i < _phases.Length; i++)
            {
                var direction = new Vector3(Mathf.Cos((windAngle + _angleDegs[i]) * Mathf.Deg2Rad), 0f, Mathf.Sin((windAngle + _angleDegs[i]) * Mathf.Deg2Rad));
                var phaseOffsetMeters = Vector3.Dot(newOrigin, direction);

                // wave number
                var k = 2f * Mathf.PI / _wavelengths[i];

                _phases[i] = Mathf.Repeat(_phases[i] + phaseOffsetMeters * k, Mathf.PI * 2f);
            }
        }

        public void UpdateWaveData()
        {
            // Set random seed to get repeatable results
            Random.State randomStateBkp = Random.state;
            Random.InitState(_randomSeed);

            _spectrum.GenerateWaveData(_componentsPerOctave, ref _wavelengths, ref _angleDegs);

            UpdateAmplitudes();

            // Won't run every time so put last in the random sequence
            if (_phases == null || _phases.Length != _wavelengths.Length)
            {
                InitPhases();
            }

            Random.state = randomStateBkp;

            SliceUpWaves();
        }

        void UpdateAmplitudes()
        {
            if (_amplitudes == null || _amplitudes.Length != _wavelengths.Length)
            {
                _amplitudes = new float[_wavelengths.Length];
            }
            if (_powers == null || _powers.Length != _wavelengths.Length)
            {
                _powers = new float[_wavelengths.Length];
            }

            for (int i = 0; i < _wavelengths.Length; i++)
            {
                _amplitudes[i] = Random.value * _weight * _spectrum.GetAmplitude(_wavelengths[i], _componentsPerOctave, out _powers[i]);
            }
        }

        void InitPhases()
        {
            // Set random seed to get repeatable results
            Random.State randomStateBkp = Random.state;
            Random.InitState(_randomSeed);

            var totalComps = _componentsPerOctave * OceanWaveSpectrum.NUM_OCTAVES;
            _phases = new float[totalComps];
            for (var octave = 0; octave < OceanWaveSpectrum.NUM_OCTAVES; octave++)
            {
                for (var i = 0; i < _componentsPerOctave; i++)
                {
                    var index = octave * _componentsPerOctave + i;
                    var rnd = (i + Random.value) / _componentsPerOctave;
                    _phases[index] = 2f * Mathf.PI * rnd;
                }
            }

            Random.state = randomStateBkp;
        }

        private void ReportMaxDisplacement()
        {
            if (_spectrum._chopScales.Length != OceanWaveSpectrum.NUM_OCTAVES)
            {
                Debug.LogError($"OceanWaveSpectrum {_spectrum.name} is out of date, please open this asset and resave in editor.", _spectrum);
            }

            float ampSum = 0f;
            for (int i = 0; i < _wavelengths.Length; i++)
            {
                ampSum += _amplitudes[i] * _spectrum._chopScales[i / _componentsPerOctave];
            }
            OceanRenderer.Instance.ReportMaxDisplacementFromShape(ampSum * _spectrum._chop, ampSum, ampSum);
        }

        void InitBatches()
        {
            var registered = RegisterLodDataInputBase.GetRegistrar(typeof(LodDataMgrAnimWaves));

            if (_batches != null)
            {
                foreach (var batch in _batches)
                {
                    registered.Remove(batch);
                }
            }

<<<<<<< HEAD
            var splineForWaves = GetComponent<Spline.Spline>();
            if (splineForWaves != null)
            {
                if (ShapeGerstnerSplineHandling.GenerateMeshFromSpline(splineForWaves, transform, _subdivisions, _radius, _smoothingIterations, ref _meshForDrawingWaves))
                {
                    _meshForDrawingWaves.name = gameObject.name + "_mesh";
                }
            }

=======
>>>>>>> f37894de
            if (_meshForDrawingWaves == null)
            {
                _matGenerateWaves = new Material(Shader.Find("Hidden/Crest/Inputs/Animated Waves/Gerstner Global"));
            }
            else
            {
                _matGenerateWaves = new Material(Shader.Find("Crest/Inputs/Animated Waves/Gerstner Geometry"));
            }

            _matGenerateWaves.SetTexture(sp_WaveBuffer, _waveBuffers);

            // Submit draws to create the Gerstner waves
            _batches = new GerstnerBatch[CASCADE_COUNT];
            for (int i = _firstCascade; i <= _lastCascade; i++)
            {
                if (i == -1) break;
                _batches[i] = new GerstnerBatch(this, MinWavelength(i), i, _matGenerateWaves, _meshForDrawingWaves);
                registered.Add(0, _batches[i]);
            }
        }

        private void OnEnable()
        {
            _firstUpdate = true;

#if UNITY_EDITOR
            // Initialise with spectrum
            if (_spectrum == null)
            {
                _spectrum = ScriptableObject.CreateInstance<OceanWaveSpectrum>();
                _spectrum.name = "Default Waves (auto)";
            }

            if (EditorApplication.isPlaying && !Validate(OceanRenderer.Instance, ValidatedHelper.DebugLog))
            {
                enabled = false;
                return;
            }

            _spectrum.Upgrade();
#endif

            LodDataMgrAnimWaves.RegisterUpdatable(this);
        }

        void OnDisable()
        {
            LodDataMgrAnimWaves.DeregisterUpdatable(this);

            if (_batches != null)
            {
                var registered = RegisterLodDataInputBase.GetRegistrar(typeof(LodDataMgrAnimWaves));
                foreach (var batch in _batches)
                {
                    registered.Remove(batch);
                }

                _batches = null;
            }

            if (_bufCascadeParams != null && _bufCascadeParams.IsValid())
            {
                _bufCascadeParams.Dispose();
                _bufCascadeParams = null;
            }
            if (_bufWaveData != null && _bufWaveData.IsValid())
            {
                _bufWaveData.Dispose();
                _bufWaveData = null;
            }
        }

#if UNITY_EDITOR
        private void OnDrawGizmosSelected()
        {
            DrawMesh();
        }

        void DrawMesh()
        {
            if (_meshForDrawingWaves != null)
            {
                Gizmos.color = RegisterAnimWavesInput.s_gizmoColor;
                Gizmos.DrawWireMesh(_meshForDrawingWaves, 0, transform.position, transform.rotation, transform.lossyScale);
            }
        }

        void OnGUI()
        {
            if (_debugDrawSlicesInEditor)
            {
                OceanDebugGUI.DrawTextureArray(_waveBuffers, 8);
            }
        }

        public void OnSplinePointDrawGizmosSelected(SplinePoint point)
        {
            DrawMesh();
        }
#endif
    }

#if UNITY_EDITOR
    public partial class ShapeGerstner : IValidated
    {
        public bool Validate(OceanRenderer ocean, ValidatedHelper.ShowMessage showMessage)
        {
            var isValid = true;

            if (_componentsPerOctave == 0)
<<<<<<< HEAD
            {
                showMessage
                (
                    "Components Per Octave set to 0 meaning this Gerstner component won't generate any waves.",
                    ValidatedHelper.MessageType.Warning, this
                );

                isValid = false;
            }

            if (GetComponent<Spline.Spline>() != null && _meshForDrawingWaves == null)
=======
>>>>>>> f37894de
            {
                showMessage
                (
                    "There is an issue with the attached Spline component and no waves are rendered. Please check this component in the Inspector for issues.",
                    ValidatedHelper.MessageType.Error, this
                );
            }

            return isValid;
        }
    }

    // Here for the help boxes
    [CustomEditor(typeof(ShapeGerstner))]
    public class ShapeGerstnerEditor : ValidatedEditor
    {
    }
#endif
}<|MERGE_RESOLUTION|>--- conflicted
+++ resolved
@@ -52,7 +52,6 @@
 
         [Tooltip("In Editor, shows the wave generation buffers on screen."), SerializeField]
         bool _debugDrawSlicesInEditor = false;
-<<<<<<< HEAD
 
         [Header("Spline Settings")]
         [SerializeField, Delayed]
@@ -69,10 +68,6 @@
 
         [SerializeField]
         float _featherFromSplineEnds = 0f;
-
-        Mesh _meshForDrawingWaves;
-=======
->>>>>>> f37894de
 
         Mesh _meshForDrawingWaves;
 
@@ -179,11 +174,8 @@
         static readonly int sp_WaveBufferSliceIndex = Shader.PropertyToID("_WaveBufferSliceIndex");
         static readonly int sp_AverageWavelength = Shader.PropertyToID("_AverageWavelength");
         static readonly int sp_RespectShallowWaterAttenuation = Shader.PropertyToID("_RespectShallowWaterAttenuation");
-<<<<<<< HEAD
         static readonly int sp_FeatherWaveStart = Shader.PropertyToID("_FeatherWaveStart");
         static readonly int sp_FeatherFromSplineEnds = Shader.PropertyToID("_FeatherFromSplineEnds");
-=======
->>>>>>> f37894de
         readonly int sp_AxisX = Shader.PropertyToID("_AxisX");
 
         readonly float _twoPi = 2f * Mathf.PI;
@@ -246,15 +238,11 @@
                 _firstUpdate = false;
             }
 
-<<<<<<< HEAD
+            _matGenerateWaves.SetFloat(sp_RespectShallowWaterAttenuation, _respectShallowWaterAttenuation);
             _matGenerateWaves.SetFloat(sp_FeatherWaveStart, _featherWaveStart);
             _matGenerateWaves.SetFloat(sp_FeatherFromSplineEnds, _featherFromSplineEnds);
-            _matGenerateWaves.SetFloat(sp_RespectShallowWaterAttenuation, _respectShallowWaterAttenuation);
             // Seems like shader errors cause this to unbind if i dont set it every frame. Could be an editor only issue.
             _matGenerateWaves.SetTexture(sp_WaveBuffer, _waveBuffers);
-=======
-            _matGenerateWaves.SetFloat(sp_RespectShallowWaterAttenuation, _respectShallowWaterAttenuation);
->>>>>>> f37894de
 
             ReportMaxDisplacement();
 
@@ -275,15 +263,12 @@
                 _spectrum = ScriptableObject.CreateInstance<OceanWaveSpectrum>();
                 _spectrum.name = "Default Waves (auto)";
             }
-<<<<<<< HEAD
 
             // Unassign mesh
             if (_meshForDrawingWaves != null && GetComponent<Spline.Spline>() == null)
             {
                 _meshForDrawingWaves = null;
             }
-=======
->>>>>>> f37894de
         }
 #endif
 
@@ -563,7 +548,6 @@
                 }
             }
 
-<<<<<<< HEAD
             var splineForWaves = GetComponent<Spline.Spline>();
             if (splineForWaves != null)
             {
@@ -572,9 +556,7 @@
                     _meshForDrawingWaves.name = gameObject.name + "_mesh";
                 }
             }
-
-=======
->>>>>>> f37894de
+            
             if (_meshForDrawingWaves == null)
             {
                 _matGenerateWaves = new Material(Shader.Find("Hidden/Crest/Inputs/Animated Waves/Gerstner Global"));
@@ -684,21 +666,7 @@
         {
             var isValid = true;
 
-            if (_componentsPerOctave == 0)
-<<<<<<< HEAD
-            {
-                showMessage
-                (
-                    "Components Per Octave set to 0 meaning this Gerstner component won't generate any waves.",
-                    ValidatedHelper.MessageType.Warning, this
-                );
-
-                isValid = false;
-            }
-
             if (GetComponent<Spline.Spline>() != null && _meshForDrawingWaves == null)
-=======
->>>>>>> f37894de
             {
                 showMessage
                 (
