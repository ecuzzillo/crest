--- conflicted
+++ resolved
@@ -62,13 +62,10 @@
 
         void ConfigureMaterial()
         {
-<<<<<<< HEAD
+            if (OceanRenderer.Instance == null) return;
+            
             var keywords = _rend.sharedMaterial.shaderKeywords;
-=======
-            if (OceanRenderer.Instance == null) return;
 
-            var keywords = _rend.material.shaderKeywords;
->>>>>>> aa8c30bb
             foreach (var keyword in keywords)
             {
                 if (keyword == "_COMPILESHADERWITHDEBUGINFO_ON") continue;
