﻿// Crest Ocean System

// This file is subject to the MIT License as seen in the root of this folder structure (LICENSE)

using System.Collections.Generic;
using UnityEngine;

namespace Crest
{
    /// <summary>
    /// The main script for the ocean system. Attach this to a GameObject to create an ocean. This script initializes the various data types and systems
    /// and moves/scales the ocean based on the viewpoint. It also hosts a number of global settings that can be tweaked here.
    /// </summary>
    public class OceanRenderer : MonoBehaviour
    {
        [Tooltip("The viewpoint which drives the ocean detail. Defaults to main camera."), SerializeField]
        Transform _viewpoint;
        public Transform Viewpoint { get { return _viewpoint; } set { _viewpoint = value; } }

        [Tooltip("Optional provider for time, can be used to hard-code time for automation, or provide server time. Defaults to local Unity time."), SerializeField]
        TimeProviderBase _timeProvider;
        public float CurrentTime => _timeProvider.CurrentTime;
        public float DeltaTime => _timeProvider.DeltaTime;
        public float DeltaTimeDynamics => _timeProvider.DeltaTimeDynamics;

        [Header("Ocean Params")]

        [SerializeField, Tooltip("Material to use for the ocean surface")]
        Material _material = null;
        public Material OceanMaterial { get { return _material; } }

        [SerializeField]
        string _layerName = "Water";
        public string LayerName { get { return _layerName; } }

        [SerializeField, Delayed, Tooltip("Multiplier for physics gravity."), Range(0f, 10f)]
        float _gravityMultiplier = 1f;
        public float Gravity { get { return _gravityMultiplier * Physics.gravity.magnitude; } }


        [Header("Detail Params")]

        [Range(2, 16)]
        [Tooltip("Min number of verts / shape texels per wave."), SerializeField]
        float _minTexelsPerWave = 3f;
        public float MinTexelsPerWave => _minTexelsPerWave;

        [Delayed, Tooltip("The smallest scale the ocean can be."), SerializeField]
        float _minScale = 8f;

        [Delayed, Tooltip("The largest scale the ocean can be (-1 for unlimited)."), SerializeField]
        float _maxScale = 256f;

        [Tooltip("Drops the height for maximum ocean detail based on waves. This means if there are big waves, max detail level is reached at a lower height, which can help visual range when there are very large waves and camera is at sea level."), SerializeField, Range(0f, 1f)]
        float _dropDetailHeightBasedOnWaves = 0.2f;

        [SerializeField, Delayed, Tooltip("Resolution of ocean LOD data. Use even numbers like 256 or 384. This is 4x the old 'Base Vert Density' param, so if you used 64 for this param, set this to 256.")]
        int _lodDataResolution = 256;
        public int LodDataResolution { get { return _lodDataResolution; } }

        [SerializeField, Delayed, Tooltip("How much of the water shape gets tessellated by geometry. If set to e.g. 4, every geometry quad will span 4x4 LOD data texels. Use power of 2 values like 1, 2, 4...")]
        int _geometryDownSampleFactor = 2;

        [SerializeField, Tooltip("Number of ocean tile scales/LODs to generate."), Range(2, LodDataMgr.MAX_LOD_COUNT)]
        int _lodCount = 7;


        [Header("Simulation Params")]

        public SimSettingsAnimatedWaves _simSettingsAnimatedWaves;

        [Tooltip("Water depth information used for shallow water, shoreline foam, wave attenuation, among others."), SerializeField]
        bool _createSeaFloorDepthData = true;
        public bool CreateSeaFloorDepthData { get { return _createSeaFloorDepthData; } }

        [Tooltip("Simulation of foam created in choppy water and dissipating over time."), SerializeField]
        bool _createFoamSim = true;
        public bool CreateFoamSim { get { return _createFoamSim; } }
        public SimSettingsFoam _simSettingsFoam;

        [Tooltip("Dynamic waves generated from interactions with objects such as boats."), SerializeField]
        bool _createDynamicWaveSim = false;
        public bool CreateDynamicWaveSim { get { return _createDynamicWaveSim; } }
        public SimSettingsWave _simSettingsDynamicWaves;

        [Tooltip("Horizontal motion of water body, akin to water currents."), SerializeField]
        bool _createFlowSim = false;
        public bool CreateFlowSim { get { return _createFlowSim; } }
        public SimSettingsFlow _simSettingsFlow;

        [Tooltip("Shadow information used for lighting water."), SerializeField]
        bool _createShadowData = false;
        public bool CreateShadowData { get { return _createShadowData; } }
        [Tooltip("The primary directional light. Required if shadowing is enabled.")]
        public Light _primaryLight;
        public SimSettingsShadow _simSettingsShadow;

        [Tooltip("Clip surface information for clipping the ocean surface."), SerializeField]
        bool _createClipSurfaceData = false;
        public bool CreateClipSurfaceData { get { return _createClipSurfaceData; } }

        [Header("Debug Params")]

        [Tooltip("Attach debug gui that adds some controls and allows to visualise the ocean data."), SerializeField]
        bool _attachDebugGUI = false;

        [Tooltip("Move ocean with viewpoint.")]
        public bool _followViewpoint = true;
        [HideInInspector, Tooltip("Whether to generate ocean geometry tiles uniformly (with overlaps).")]
        public bool _uniformTiles = false;
        [HideInInspector, Tooltip("Disable generating a wide strip of triangles at the outer edge to extend ocean to edge of view frustum.")]
        public bool _disableSkirt = false;

        /// <summary>
        /// Current ocean scale (changes with viewer altitude).
        /// </summary>
        public float Scale { get; private set; }
        public float CalcLodScale(float lodIndex) { return Scale * Mathf.Pow(2f, lodIndex); }
        public float CalcGridSize(int lodIndex) { return CalcLodScale(lodIndex) / LodDataResolution; }

        /// <summary>
        /// The ocean changes scale when viewer changes altitude, this gives the interpolation param between scales.
        /// </summary>
        public float ViewerAltitudeLevelAlpha { get; private set; }

        /// <summary>
        /// Sea level is given by y coordinate of GameObject with OceanRenderer script.
        /// </summary>
        public float SeaLevel { get { return transform.position.y; } }

        [HideInInspector] public LodTransform _lodTransform;
        [HideInInspector] public LodDataMgrAnimWaves _lodDataAnimWaves;
        [HideInInspector] public LodDataMgrSeaFloorDepth _lodDataSeaDepths;
        [HideInInspector] public LodDataMgrClipSurface _lodDataClipSurface;
        [HideInInspector] public LodDataMgrDynWaves _lodDataDynWaves;
        [HideInInspector] public LodDataMgrFlow _lodDataFlow;
        [HideInInspector] public LodDataMgrFoam _lodDataFoam;
        [HideInInspector] public LodDataMgrShadow _lodDataShadow;

        /// <summary>
        /// The number of LODs/scales that the ocean is currently using.
        /// </summary>
        public int CurrentLodCount { get { return _lodTransform.LodCount; } }

        /// <summary>
        /// Vertical offset of viewer vs water surface
        /// </summary>
        public float ViewerHeightAboveWater { get; private set; }

        SampleHeightHelper _sampleHeightHelper = new SampleHeightHelper();
<<<<<<< HEAD

        static int sp_crestTime = Shader.PropertyToID("_CrestTime");
        static int sp_texelsPerWave = Shader.PropertyToID("_TexelsPerWave");
        static int sp_oceanCenterPosWorld = Shader.PropertyToID("_OceanCenterPosWorld");
=======
>>>>>>> 15d79f49

        public static OceanRenderer Instance { get; private set; }

        readonly int sp_crestTime = Shader.PropertyToID("_CrestTime");
        readonly int sp_texelsPerWave = Shader.PropertyToID("_TexelsPerWave");
        readonly int sp_oceanCenterPosWorld = Shader.PropertyToID("_OceanCenterPosWorld");
        readonly int sp_meshScaleLerp = Shader.PropertyToID("_MeshScaleLerp");
        readonly int sp_sliceCount = Shader.PropertyToID("_SliceCount");

        void Awake()
        {
            if (!VerifyRequirements())
            {
                enabled = false;
                return;
            }

            Instance = this;
            Scale = Mathf.Clamp(Scale, _minScale, _maxScale);

            OceanBuilder.GenerateMesh(this, _lodDataResolution, _geometryDownSampleFactor, _lodCount);

            if (null == GetComponent<BuildCommandBufferBase>())
            {
                gameObject.AddComponent<BuildCommandBuffer>();
            }

            InitViewpoint();
            InitTimeProvider();

            if(_attachDebugGUI && GetComponent<OceanDebugGUI>() == null)
            {
                gameObject.AddComponent<OceanDebugGUI>();
            }
        }

        bool VerifyRequirements()
        {
            if (_material == null)
            {
                Debug.LogError("A material for the ocean must be assigned on the Material property of the OceanRenderer.", this);
                return false;
            }
            if (!SystemInfo.supportsComputeShaders)
            {
                Debug.LogError("Crest requires graphics devices that support compute shaders.", this);
                return false;
            }
            if (!SystemInfo.supports2DArrayTextures)
            {
                Debug.LogError("Crest requires graphics devices that support 2D array textures.", this);
                return false;
            }

            return true;
        }

        void InitViewpoint()
        {
            if (_viewpoint == null)
            {
                var camMain = Camera.main;
                if (camMain != null)
                {
                    _viewpoint = camMain.transform;
                }
                else
                {
                    Debug.LogError("Please provide the viewpoint transform, or tag the primary camera as MainCamera.", this);
                }
            }
        }

        void InitTimeProvider()
        {
            // Used assigned time provider, or use one attached to this game object
            if (_timeProvider == null && (_timeProvider = GetComponent<TimeProviderBase>()) == null)
            {
                // None found - create
                _timeProvider = gameObject.AddComponent<TimeProviderDefault>();
            }
        }

#if UNITY_2019_3_OR_NEWER
        [RuntimeInitializeOnLoadMethod(RuntimeInitializeLoadType.SubsystemRegistration)]
#endif
        static void InitStatics()
        {
            // Init here from 2019.3 onwards
            Instance = null;
        }

        void LateUpdate()
        {
            // set global shader params
            Shader.SetGlobalFloat(sp_texelsPerWave, MinTexelsPerWave);
            Shader.SetGlobalFloat(sp_crestTime, CurrentTime);
            Shader.SetGlobalFloat(sp_sliceCount, CurrentLodCount);

            // LOD 0 is blended in/out when scale changes, to eliminate pops. Here we set it as a global, whereas in OceanChunkRenderer it
            // is applied to LOD0 tiles only through _InstanceData. This global can be used in compute, where we only apply this factor for slice 0.
            var needToBlendOutShape = ScaleCouldIncrease;
            var meshScaleLerp = needToBlendOutShape ? ViewerAltitudeLevelAlpha : 0f;
            Shader.SetGlobalFloat(sp_meshScaleLerp, meshScaleLerp);

            if (_viewpoint == null)
            {
                Debug.LogError("_viewpoint is null, ocean update will fail.", this);
            }

            if (_followViewpoint)
            {
                LateUpdatePosition();
                LateUpdateScale();
                LateUpdateViewerHeight();
            }

            LateUpdateLods();

            LateUpdateBodies();
        }

        void LateUpdatePosition()
        {
            Vector3 pos = _viewpoint.position;

            // maintain y coordinate - sea level
            pos.y = transform.position.y;

            transform.position = pos;

            Shader.SetGlobalVector(sp_oceanCenterPosWorld, transform.position);
        }

        void LateUpdateScale()
        {
            // reach maximum detail at slightly below sea level. this should combat cases where visual range can be lost
            // when water height is low and camera is suspended in air. i tried a scheme where it was based on difference
            // to water height but this does help with the problem of horizontal range getting limited at bad times.
            // TODO - SeaLevel is no longer a global const. How to drive this? Raycast down to ground and water? Get sea level
            // directly from cache scripts?
            float maxDetailY = SeaLevel - _maxVertDispFromWaves * _dropDetailHeightBasedOnWaves;
            float camDistance = Mathf.Abs(_viewpoint.position.y - maxDetailY);

            // offset level of detail to keep max detail in a band near the surface
            camDistance = Mathf.Max(camDistance - 4f, 0f);

            // scale ocean mesh based on camera distance to sea level, to keep uniform detail.
            const float HEIGHT_LOD_MUL = 1f;
            float level = camDistance * HEIGHT_LOD_MUL;
            level = Mathf.Max(level, _minScale);
            if (_maxScale != -1f) level = Mathf.Min(level, 1.99f * _maxScale);

            float l2 = Mathf.Log(level) / Mathf.Log(2f);
            float l2f = Mathf.Floor(l2);

            ViewerAltitudeLevelAlpha = l2 - l2f;

            Scale = Mathf.Pow(2f, l2f);
            transform.localScale = new Vector3(Scale, 1f, Scale);
        }

        void LateUpdateViewerHeight()
        {
            _sampleHeightHelper.Init(Viewpoint.position, 0f);

            float waterHeight = 0f;
            _sampleHeightHelper.Sample(ref waterHeight);

            ViewerHeightAboveWater = Viewpoint.position.y - waterHeight;
        }

        void LateUpdateLods()
        {
            // Do any per-frame update for each LOD type.

            _lodTransform.UpdateTransforms();

            if (_lodDataAnimWaves) _lodDataAnimWaves.UpdateLodData();
            if (_lodDataDynWaves) _lodDataDynWaves.UpdateLodData();
            if (_lodDataFlow) _lodDataFlow.UpdateLodData();
            if (_lodDataFoam) _lodDataFoam.UpdateLodData();
            if (_lodDataSeaDepths) _lodDataSeaDepths.UpdateLodData();
            if (_lodDataClipSurface) _lodDataClipSurface.UpdateLodData();
            if (_lodDataShadow) _lodDataShadow.UpdateLodData();
        }

        /// <summary>
        /// Could the ocean horizontal scale increase (for e.g. if the viewpoint gains altitude). Will be false if ocean already at maximum scale.
        /// </summary>
        public bool ScaleCouldIncrease { get { return _maxScale == -1f || transform.localScale.x < _maxScale * 0.99f; } }
        /// <summary>
        /// Could the ocean horizontal scale decrease (for e.g. if the viewpoint drops in altitude). Will be false if ocean already at minimum scale.
        /// </summary>
        public bool ScaleCouldDecrease { get { return _minScale == -1f || transform.localScale.x > _minScale * 1.01f; } }

        /// <summary>
        /// User shape inputs can report in how far they might displace the shape horizontally and vertically. The max value is
        /// saved here. Later the bounding boxes for the ocean tiles will be expanded to account for this potential displacement.
        /// </summary>
        public void ReportMaxDisplacementFromShape(float maxHorizDisp, float maxVertDisp, float maxVertDispFromWaves)
        {
            if (Time.frameCount != _maxDisplacementCachedTime)
            {
                _maxHorizDispFromShape = _maxVertDispFromShape = _maxVertDispFromWaves = 0f;
            }

            _maxHorizDispFromShape += maxHorizDisp;
            _maxVertDispFromShape += maxVertDisp;
            _maxVertDispFromWaves += maxVertDispFromWaves;

            _maxDisplacementCachedTime = Time.frameCount;
        }
        float _maxHorizDispFromShape = 0f;
        float _maxVertDispFromShape = 0f;
        float _maxVertDispFromWaves = 0f;
        int _maxDisplacementCachedTime = 0;
        /// <summary>
        /// The maximum horizontal distance that the shape scripts are displacing the shape.
        /// </summary>
        public float MaxHorizDisplacement { get { return _maxHorizDispFromShape; } }
        /// <summary>
        /// The maximum height that the shape scripts are displacing the shape.
        /// </summary>
        public float MaxVertDisplacement { get { return _maxVertDispFromShape; } }

        /// <summary>
        /// Provides ocean shape to CPU.
        /// </summary>
        ICollProvider _collProvider;
        public ICollProvider CollisionProvider { get { return _collProvider != null ? _collProvider : (_collProvider = _simSettingsAnimatedWaves.CreateCollisionProvider()); } }

#if UNITY_EDITOR
        private void OnValidate()
        {
            // Must be at least 0.25, and must be on a power of 2
            _minScale = Mathf.Pow(2f, Mathf.Round(Mathf.Log(Mathf.Max(_minScale, 0.25f), 2f)));

            // Max can be -1 which means no maximum
            if (_maxScale != -1f)
            {
                // otherwise must be at least 0.25, and must be on a power of 2
                _maxScale = Mathf.Pow(2f, Mathf.Round(Mathf.Log(Mathf.Max(_maxScale, _minScale), 2f)));
            }

            // Gravity 0 makes waves freeze which is weird but doesn't seem to break anything so allowing this for now
            _gravityMultiplier = Mathf.Max(_gravityMultiplier, 0f);

            // LOD data resolution multiple of 2 for general GPU texture reasons (like pixel quads)
            _lodDataResolution -= _lodDataResolution % 2;

            _geometryDownSampleFactor = Mathf.ClosestPowerOfTwo(Mathf.Max(_geometryDownSampleFactor, 1));

            var remGeo = _lodDataResolution % _geometryDownSampleFactor;
            if (remGeo > 0)
            {
                var newLDR = _lodDataResolution - (_lodDataResolution % _geometryDownSampleFactor);
                Debug.LogWarning("Adjusted Lod Data Resolution from " + _lodDataResolution + " to " + newLDR + " to ensure the Geometry Down Sample Factor is a factor (" + _geometryDownSampleFactor + ").", this);
                _lodDataResolution = newLDR;
            }
        }

        [UnityEditor.Callbacks.DidReloadScripts]
        private static void OnReLoadScripts()
        {
            Instance = FindObjectOfType<OceanRenderer>();
        }
#endif

        List<WaterBody> _waterBodies = new List<WaterBody>();

        public void RegisterWaterBody(WaterBody body)
        {
            _waterBodies.Add(body);
        }
        public void UnregisterWaterBody(WaterBody body)
        {
            _waterBodies.Remove(body);
        }

        void LateUpdateBodies()
        {
            if (_waterBodies.Count == 0) return;

            var chunks = GetComponentsInChildren<OceanChunkRenderer>();
            foreach (OceanChunkRenderer chunk in chunks)
            {
                var chunkBounds = chunk.Rend.bounds;

                var overlappingOne = false;
                var overlappingY = 0f;
                foreach (var body in _waterBodies)
                {
                    bool overlapping =
                        body._bounds.max.x > chunkBounds.min.x && body._bounds.min.x < chunkBounds.max.x &&
                        body._bounds.max.z > chunkBounds.min.z && body._bounds.min.z < chunkBounds.max.z;
                    if (overlapping)
                    {
                        overlappingY = body._bounds.center.y;
                        overlappingOne = true;
                        break;
                    }
                }

                chunk.Rend.enabled = overlappingOne;
            }
        }
    }
}<|MERGE_RESOLUTION|>--- conflicted
+++ resolved
@@ -148,13 +148,6 @@
         public float ViewerHeightAboveWater { get; private set; }
 
         SampleHeightHelper _sampleHeightHelper = new SampleHeightHelper();
-<<<<<<< HEAD
-
-        static int sp_crestTime = Shader.PropertyToID("_CrestTime");
-        static int sp_texelsPerWave = Shader.PropertyToID("_TexelsPerWave");
-        static int sp_oceanCenterPosWorld = Shader.PropertyToID("_OceanCenterPosWorld");
-=======
->>>>>>> 15d79f49
 
         public static OceanRenderer Instance { get; private set; }
 
