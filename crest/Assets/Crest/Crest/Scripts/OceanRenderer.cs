﻿// Crest Ocean System

// This file is subject to the MIT License as seen in the root of this folder structure (LICENSE)

using System.Collections.Generic;
using UnityEngine;
#if UNITY_EDITOR
using UnityEditor;
using UnityEditor.Experimental.SceneManagement;
#endif

namespace Crest
{
    /// <summary>
    /// The main script for the ocean system. Attach this to a GameObject to create an ocean. This script initializes the various data types and systems
    /// and moves/scales the ocean based on the viewpoint. It also hosts a number of global settings that can be tweaked here.
    /// </summary>
    [ExecuteAlways, SelectionBase]
    public partial class OceanRenderer : MonoBehaviour
    {
        [Tooltip("The viewpoint which drives the ocean detail. Defaults to main camera."), SerializeField]
        Transform _viewpoint;
        public Transform Viewpoint
        {
            get
            {
#if UNITY_EDITOR
                if (_followSceneCamera)
                {
                    if (EditorWindow.focusedWindow != null &&
                        (EditorWindow.focusedWindow.titleContent.text == "Scene" || EditorWindow.focusedWindow.titleContent.text == "Game"))
                    {
                        _lastGameOrSceneEditorWindow = EditorWindow.focusedWindow;
                    }

                    // If scene view is focused, use its camera. This code is slightly ropey but seems to work ok enough.
                    if (_lastGameOrSceneEditorWindow != null && _lastGameOrSceneEditorWindow.titleContent.text == "Scene")
                    {
                        var sv = SceneView.lastActiveSceneView;
                        if (sv != null && !EditorApplication.isPlaying && sv.camera != null)
                        {
                            return sv.camera.transform;
                        }
                    }
                }
#endif
                if (_viewpoint != null)
                {
                    return _viewpoint;
                }

                if (Camera.main != null)
                {
                    return Camera.main.transform;
                }

                return null;
            }
            set
            {
                _viewpoint = value;
            }
        }

        public Transform Root { get; private set; }

#if UNITY_EDITOR
        static EditorWindow _lastGameOrSceneEditorWindow = null;
#endif

        [Tooltip("Optional provider for time, can be used to hard-code time for automation, or provide server time. Defaults to local Unity time."), SerializeField]
        TimeProviderBase _timeProvider = null;
        TimeProviderDefault _timeProviderDefault = new TimeProviderDefault();
        public ITimeProvider TimeProvider
        {
            get
            {
                if (_timeProvider != null)
                {
                    return _timeProvider;
                }

                return _timeProviderDefault ?? (_timeProviderDefault = new TimeProviderDefault());
            }
        }

        public float CurrentTime => TimeProvider.CurrentTime;
        public float DeltaTime => TimeProvider.DeltaTime;
        public float DeltaTimeDynamics => TimeProvider.DeltaTimeDynamics;

        [Tooltip("The primary directional light. Required if shadowing is enabled.")]
        public Light _primaryLight;
        [Tooltip("If Primary Light is not set, search the scene for all directional lights and pick the brightest to use as the sun light.")]
        [SerializeField, PredicatedField("_primaryLight", true)]
        bool _searchForPrimaryLightOnStartup = true;

        [Header("Ocean Params")]

        [SerializeField, Tooltip("Material to use for the ocean surface")]
        Material _material = null;
        public Material OceanMaterial { get { return _material; } }

        [SerializeField]
        string _layerName = "Water";
        public string LayerName { get { return _layerName; } }

        [SerializeField, Delayed, Tooltip("Multiplier for physics gravity."), Range(0f, 10f)]
        float _gravityMultiplier = 1f;
        public float Gravity { get { return _gravityMultiplier * Physics.gravity.magnitude; } }


        [Header("Detail Params")]

        [Range(2, 16)]
        [Tooltip("Min number of verts / shape texels per wave."), SerializeField]
        float _minTexelsPerWave = 3f;
        public float MinTexelsPerWave => _minTexelsPerWave;

        [Delayed, Tooltip("The smallest scale the ocean can be."), SerializeField]
        float _minScale = 8f;

        [Delayed, Tooltip("The largest scale the ocean can be (-1 for unlimited)."), SerializeField]
        float _maxScale = 256f;

        [Tooltip("Drops the height for maximum ocean detail based on waves. This means if there are big waves, max detail level is reached at a lower height, which can help visual range when there are very large waves and camera is at sea level."), SerializeField, Range(0f, 1f)]
        float _dropDetailHeightBasedOnWaves = 0.2f;

        [SerializeField, Delayed, Tooltip("Resolution of ocean LOD data. Use even numbers like 256 or 384. This is 4x the old 'Base Vert Density' param, so if you used 64 for this param, set this to 256. Press 'Rebuild Ocean' button below to apply.")]
        int _lodDataResolution = 256;
        public int LodDataResolution { get { return _lodDataResolution; } }

        [SerializeField, Delayed, Tooltip("How much of the water shape gets tessellated by geometry. If set to e.g. 4, every geometry quad will span 4x4 LOD data texels. Use power of 2 values like 1, 2, 4... Press 'Rebuild Ocean' button below to apply.")]
        int _geometryDownSampleFactor = 2;

        [SerializeField, Tooltip("Number of ocean tile scales/LODs to generate. Press 'Rebuild Ocean' button below to apply."), Range(2, LodDataMgr.MAX_LOD_COUNT)]
        int _lodCount = 7;


        [Header("Simulation Params")]

        public SimSettingsAnimatedWaves _simSettingsAnimatedWaves;

        [Tooltip("Water depth information used for shallow water, shoreline foam, wave attenuation, among others."), SerializeField]
        bool _createSeaFloorDepthData = true;
        public bool CreateSeaFloorDepthData { get { return _createSeaFloorDepthData; } }
        public SimSettingsSeaFloorDepth _simSettingsSeaFloorDepth;

        [Tooltip("Simulation of foam created in choppy water and dissipating over time."), SerializeField]
        bool _createFoamSim = true;
        public bool CreateFoamSim { get { return _createFoamSim; } }
        [PredicatedField("_createFoamSim")]
        public SimSettingsFoam _simSettingsFoam;

        [Tooltip("Dynamic waves generated from interactions with objects such as boats."), SerializeField]
        bool _createDynamicWaveSim = false;
        public bool CreateDynamicWaveSim { get { return _createDynamicWaveSim; } }
        [PredicatedField("_createDynamicWaveSim")]
        public SimSettingsWave _simSettingsDynamicWaves;

        [Tooltip("Horizontal motion of water body, akin to water currents."), SerializeField]
        bool _createFlowSim = false;
        public bool CreateFlowSim { get { return _createFlowSim; } }
        [PredicatedField("_createFlowSim")]
        public SimSettingsFlow _simSettingsFlow;

        [Tooltip("Shadow information used for lighting water."), SerializeField]
        bool _createShadowData = false;
        public bool CreateShadowData { get { return _createShadowData; } }
        [PredicatedField("_createShadowData")]
        public SimSettingsShadow _simSettingsShadow;

        [Tooltip("Clip surface information for clipping the ocean surface."), SerializeField]
        bool _createClipSurfaceData = false;
        public bool CreateClipSurfaceData { get { return _createClipSurfaceData; } }
        public enum DefaultClippingState
        {
            NothingClipped,
            EverythingClipped,
        }
<<<<<<< HEAD
=======
        [Tooltip("Whether to clip nothing by default (and clip inputs remove patches of surface), or to clip everything by default (and clip inputs add patches of surface).")]
>>>>>>> 011f67d4
        public DefaultClippingState _defaultClippingState = DefaultClippingState.NothingClipped;

        [Header("Edit Mode Params")]

        [SerializeField]
#pragma warning disable 414
        bool _showOceanProxyPlane = false;
#pragma warning restore 414
#if UNITY_EDITOR
        GameObject _proxyPlane;
        const string kProxyShader = "Hidden/Crest/OceanProxy";
#endif

        [Tooltip("Sets the update rate of the ocean system when in edit mode. Can be reduced to save power."), Range(0f, 60f), SerializeField]
#pragma warning disable 414
        float _editModeFPS = 30f;
#pragma warning restore 414

        [Tooltip("Move ocean with Scene view camera if Scene window is focused."), SerializeField, PredicatedField("_showOceanProxyPlane", true)]
#pragma warning disable 414
        bool _followSceneCamera = true;
#pragma warning restore 414

        [Header("Debug Params")]

        [Tooltip("Attach debug gui that adds some controls and allows to visualise the ocean data."), SerializeField]
        bool _attachDebugGUI = false;
        [Tooltip("Move ocean with viewpoint.")]
        bool _followViewpoint = true;
        [Tooltip("Set the ocean surface tiles hidden by default to clean up the hierarchy.")]
        public bool _hideOceanTileGameObjects = true;
        [HideInInspector, Tooltip("Whether to generate ocean geometry tiles uniformly (with overlaps).")]
        public bool _uniformTiles = false;
        [HideInInspector, Tooltip("Disable generating a wide strip of triangles at the outer edge to extend ocean to edge of view frustum.")]
        public bool _disableSkirt = false;

        /// <summary>
        /// Current ocean scale (changes with viewer altitude).
        /// </summary>
        public float Scale { get; private set; }
        public float CalcLodScale(float lodIndex) { return Scale * Mathf.Pow(2f, lodIndex); }
        public float CalcGridSize(int lodIndex) { return CalcLodScale(lodIndex) / LodDataResolution; }

        /// <summary>
        /// The ocean changes scale when viewer changes altitude, this gives the interpolation param between scales.
        /// </summary>
        public float ViewerAltitudeLevelAlpha { get; private set; }

        /// <summary>
        /// Sea level is given by y coordinate of GameObject with OceanRenderer script.
        /// </summary>
        public float SeaLevel { get { return Root.position.y; } }

        [HideInInspector] public LodTransform _lodTransform;
        [HideInInspector] public LodDataMgrAnimWaves _lodDataAnimWaves;
        [HideInInspector] public LodDataMgrSeaFloorDepth _lodDataSeaDepths;
        [HideInInspector] public LodDataMgrClipSurface _lodDataClipSurface;
        [HideInInspector] public LodDataMgrDynWaves _lodDataDynWaves;
        [HideInInspector] public LodDataMgrFlow _lodDataFlow;
        [HideInInspector] public LodDataMgrFoam _lodDataFoam;
        [HideInInspector] public LodDataMgrShadow _lodDataShadow;

        /// <summary>
        /// The number of LODs/scales that the ocean is currently using.
        /// </summary>
        public int CurrentLodCount { get { return _lodTransform != null ? _lodTransform.LodCount : 0; } }

        /// <summary>
        /// Vertical offset of viewer vs water surface
        /// </summary>
        public float ViewerHeightAboveWater { get; private set; }

        List<LodDataMgr> _lodDatas = new List<LodDataMgr>();

        List<OceanChunkRenderer> _oceanChunkRenderers = new List<OceanChunkRenderer>();

        /// <summary>
        /// Smoothly varying version of viewer height to combat sudden changes in water level that are possible
        /// when there are local bodies of water
        /// </summary>
        float _viewerHeightAboveWaterSmooth = 0f;

        SampleHeightHelper _sampleHeightHelper = new SampleHeightHelper();

        public static OceanRenderer Instance { get; private set; }

        // We are computing these values to be optimal based on the base mesh vertex density.
        float _lodAlphaBlackPointFade;
        float _lodAlphaBlackPointWhitePointFade;

        bool _canSkipCulling = false;

        readonly int sp_crestTime = Shader.PropertyToID("_CrestTime");
        readonly int sp_texelsPerWave = Shader.PropertyToID("_TexelsPerWave");
        readonly int sp_oceanCenterPosWorld = Shader.PropertyToID("_OceanCenterPosWorld");
        readonly int sp_meshScaleLerp = Shader.PropertyToID("_MeshScaleLerp");
        readonly int sp_sliceCount = Shader.PropertyToID("_SliceCount");
<<<<<<< HEAD
        readonly int sp_clipByDefault = Shader.PropertyToID("_ClipByDefault");
=======
        readonly int sp_clipByDefault = Shader.PropertyToID("_CrestClipByDefault");
>>>>>>> 011f67d4
        readonly int sp_lodAlphaBlackPointFade = Shader.PropertyToID("_CrestLodAlphaBlackPointFade");
        readonly int sp_lodAlphaBlackPointWhitePointFade = Shader.PropertyToID("_CrestLodAlphaBlackPointWhitePointFade");

#if UNITY_EDITOR
        static float _lastUpdateEditorTime = -1f;
        public static float LastUpdateEditorTime => _lastUpdateEditorTime;
        static int _editorFrames = 0;
#endif

        BuildCommandBuffer _commandbufferBuilder;

        // Drive state from OnEnable and OnDisable? OnEnable on RegisterLodDataInput seems to get called on script reload
        void OnEnable()
        {
            // We don't run in "prefab scenes", i.e. when editing a prefab. Bail out if prefab scene is detected.
#if UNITY_EDITOR
            if (PrefabStageUtility.GetCurrentPrefabStage() != null)
            {
                return;
            }
#endif

            if (!_primaryLight && _searchForPrimaryLightOnStartup)
            {
                _primaryLight = RenderSettings.sun;
            }

            if (!VerifyRequirements())
            {
                enabled = false;
                return;
            }

#if UNITY_EDITOR
            if (EditorApplication.isPlaying && !Validate(this, ValidatedHelper.DebugLog))
            {
                enabled = false;
                return;
            }
#endif

            Instance = this;
            Scale = Mathf.Clamp(Scale, _minScale, _maxScale);

            _lodTransform = new LodTransform();
            _lodTransform.InitLODData(_lodCount);

            // Resolution is 4 tiles across.
            var baseMeshDensity = _lodDataResolution * 0.25f / _geometryDownSampleFactor;
            // 0.4f is the "best" value when base mesh density is 8. Scaling down from there produces results similar to
            // hand crafted values which looked good when the ocean is flat.
            _lodAlphaBlackPointFade = 0.4f / (baseMeshDensity / 8f);
            // We could calculate this in the shader, but we can save two subtractions this way.
            _lodAlphaBlackPointWhitePointFade = 1f - _lodAlphaBlackPointFade - _lodAlphaBlackPointFade;

            Root = OceanBuilder.GenerateMesh(this, _oceanChunkRenderers, _lodDataResolution, _geometryDownSampleFactor, _lodCount);

            CreateDestroySubSystems();

            _commandbufferBuilder = new BuildCommandBuffer();

            InitViewpoint();

            if (_attachDebugGUI && GetComponent<OceanDebugGUI>() == null)
            {
                gameObject.AddComponent<OceanDebugGUI>().hideFlags = HideFlags.DontSave;
            }

#if UNITY_EDITOR
            EditorApplication.update -= EditorUpdate;
            EditorApplication.update += EditorUpdate;
#endif
            foreach (var lodData in _lodDatas)
            {
                lodData.OnEnable();
            }

            _canSkipCulling = false;
        }

        private void OnDisable()
        {
#if UNITY_EDITOR
            // We don't run in "prefab scenes", i.e. when editing a prefab. Bail out if prefab scene is detected.
            if (PrefabStageUtility.GetCurrentPrefabStage() != null)
            {
                return;
            }
#endif

            CleanUp();

            Instance = null;
        }

#if UNITY_EDITOR
        static void EditorUpdate()
        {
            if (Instance == null) return;

            if (!EditorApplication.isPlaying)
            {
                if (EditorApplication.timeSinceStartup - _lastUpdateEditorTime > 1f / Mathf.Clamp(Instance._editModeFPS, 0.01f, 60f))
                {
                    _editorFrames++;

                    _lastUpdateEditorTime = (float)EditorApplication.timeSinceStartup;

                    Instance.RunUpdate();
                }
            }
        }
#endif

        public static int FrameCount
        {
            get
            {
#if UNITY_EDITOR
                if (!EditorApplication.isPlaying)
                {
                    return _editorFrames;
                }
                else
                {
                    return Time.frameCount;
                }
#else
                {
                    return Time.frameCount;
                }
#endif
            }
        }

        void CreateDestroySubSystems()
        {
            {
                if (_lodDataAnimWaves == null)
                {
                    _lodDataAnimWaves = new LodDataMgrAnimWaves(this);
                    _lodDatas.Add(_lodDataAnimWaves);
                }
            }

            if (CreateClipSurfaceData)
            {
                if (_lodDataClipSurface == null)
                {
                    _lodDataClipSurface = new LodDataMgrClipSurface(this);
                    _lodDatas.Add(_lodDataClipSurface);
                }
            }
            else
            {
                if (_lodDataClipSurface != null)
                {
                    _lodDataClipSurface.OnDisable();
                    _lodDatas.Remove(_lodDataClipSurface);
                    _lodDataClipSurface = null;
                }
            }

            if (CreateDynamicWaveSim)
            {
                if (_lodDataDynWaves == null)
                {
                    _lodDataDynWaves = new LodDataMgrDynWaves(this);
                    _lodDatas.Add(_lodDataDynWaves);
                }
            }
            else
            {
                if (_lodDataDynWaves != null)
                {
                    _lodDataDynWaves.OnDisable();
                    _lodDatas.Remove(_lodDataDynWaves);
                    _lodDataDynWaves = null;
                }
            }

            if (CreateFlowSim)
            {
                if (_lodDataFlow == null)
                {
                    _lodDataFlow = new LodDataMgrFlow(this);
                    _lodDatas.Add(_lodDataFlow);
                }

                if (FlowProvider != null && !(FlowProvider is QueryFlow))
                {
                    FlowProvider.CleanUp();
                    FlowProvider = null;
                }
            }
            else
            {
                if (_lodDataFlow != null)
                {
                    _lodDataFlow.OnDisable();
                    _lodDatas.Remove(_lodDataFlow);
                    _lodDataFlow = null;
                }

                if (FlowProvider != null && FlowProvider is QueryFlow)
                {
                    FlowProvider.CleanUp();
                    FlowProvider = null;
                }
            }
            if (FlowProvider == null)
            {
                FlowProvider = _lodDataAnimWaves.Settings.CreateFlowProvider(this);
            }

            if (CreateFoamSim)
            {
                if (_lodDataFoam == null)
                {
                    _lodDataFoam = new LodDataMgrFoam(this);
                    _lodDatas.Add(_lodDataFoam);
                }
            }
            else
            {
                if (_lodDataFoam != null)
                {
                    _lodDataFoam.OnDisable();
                    _lodDatas.Remove(_lodDataFoam);
                    _lodDataFoam = null;
                }
            }

            if (CreateSeaFloorDepthData)
            {
                if (_lodDataSeaDepths == null)
                {
                    _lodDataSeaDepths = new LodDataMgrSeaFloorDepth(this);
                    _lodDatas.Add(_lodDataSeaDepths);
                }
            }
            else
            {
                if (_lodDataSeaDepths != null)
                {
                    _lodDataSeaDepths.OnDisable();
                    _lodDatas.Remove(_lodDataSeaDepths);
                    _lodDataSeaDepths = null;
                }
            }

            if (CreateShadowData)
            {
                if (_lodDataShadow == null)
                {
                    _lodDataShadow = new LodDataMgrShadow(this);
                    _lodDatas.Add(_lodDataShadow);
                }
            }
            else
            {
                if (_lodDataShadow != null)
                {
                    _lodDataShadow.OnDisable();
                    _lodDatas.Remove(_lodDataShadow);
                    _lodDataShadow = null;
                }
            }

            // Potential extension - add 'type' field to collprovider and change provider if settings have changed - this would support runtime changes.
            if (CollisionProvider == null)
            {
                CollisionProvider = _lodDataAnimWaves.Settings.CreateCollisionProvider();
            }
        }

        bool VerifyRequirements()
        {
            if (!SystemInfo.supportsComputeShaders)
            {
                Debug.LogError("Crest requires graphics devices that support compute shaders.", this);
                return false;
            }
            if (!SystemInfo.supports2DArrayTextures)
            {
                Debug.LogError("Crest requires graphics devices that support 2D array textures.", this);
                return false;
            }

            return true;
        }

        void InitViewpoint()
        {
            if (Viewpoint == null)
            {
                var camMain = Camera.main;
                if (camMain != null)
                {
                    Viewpoint = camMain.transform;
                }
                else
                {
                    Debug.LogError("Crest needs to know where to focus the ocean detail. Please set the Viewpoint property of the OceanRenderer component to the transform of the viewpoint/camera that the ocean should follow, or tag the primary camera as MainCamera.", this);
                }
            }
        }

#if UNITY_2019_3_OR_NEWER
        [RuntimeInitializeOnLoadMethod(RuntimeInitializeLoadType.SubsystemRegistration)]
#endif
        static void InitStatics()
        {
            // Init here from 2019.3 onwards
            Instance = null;
        }

        void LateUpdate()
        {
#if UNITY_EDITOR
            // Don't run immediately if in edit mode - need to count editor frames so this is run through EditorUpdate()
            if (!EditorApplication.isPlaying)
            {
                return;
            }
#endif

            RunUpdate();
        }

        void RunUpdate()
        {
            // Do this *before* changing the ocean position, as it needs the current LOD positions to associate with the current queries
            CollisionProvider.UpdateQueries();
            FlowProvider.UpdateQueries();

            // set global shader params
            Shader.SetGlobalFloat(sp_texelsPerWave, MinTexelsPerWave);
            Shader.SetGlobalFloat(sp_crestTime, CurrentTime);
            Shader.SetGlobalFloat(sp_sliceCount, CurrentLodCount);
            Shader.SetGlobalFloat(sp_clipByDefault, _defaultClippingState == DefaultClippingState.EverythingClipped ? 1f : 0f);
            Shader.SetGlobalFloat(sp_lodAlphaBlackPointFade, _lodAlphaBlackPointFade);
            Shader.SetGlobalFloat(sp_lodAlphaBlackPointWhitePointFade, _lodAlphaBlackPointWhitePointFade);

            // LOD 0 is blended in/out when scale changes, to eliminate pops. Here we set it as a global, whereas in OceanChunkRenderer it
            // is applied to LOD0 tiles only through _InstanceData. This global can be used in compute, where we only apply this factor for slice 0.
            var needToBlendOutShape = ScaleCouldIncrease;
            var meshScaleLerp = needToBlendOutShape ? ViewerAltitudeLevelAlpha : 0f;
            Shader.SetGlobalFloat(sp_meshScaleLerp, meshScaleLerp);

            if (Viewpoint == null
                )
            {
#if UNITY_EDITOR
                if (EditorApplication.isPlaying)
#endif
                {
                    Debug.LogError("Viewpoint is null, ocean update will fail.", this);
                }
            }

            if (_followViewpoint && Viewpoint != null)
            {
                LateUpdatePosition();
                LateUpdateViewerHeight();
                LateUpdateScale();
            }

            CreateDestroySubSystems();

            LateUpdateLods();

            if (Viewpoint != null)
            {
                LateUpdateTiles();
            }

#if UNITY_EDITOR
            if (EditorApplication.isPlaying || !_showOceanProxyPlane)
#endif
            {
                _commandbufferBuilder.BuildAndExecute();
            }
#if UNITY_EDITOR
            else
            {
                // If we're not running, reset the frame data to avoid validation warnings
                for (int i = 0; i < _lodTransform._renderData.Length; i++)
                {
                    _lodTransform._renderData[i]._frame = -1;
                }
                for (int i = 0; i < _lodTransform._renderDataSource.Length; i++)
                {
                    _lodTransform._renderDataSource[i]._frame = -1;
                }
            }
#endif
        }

        void LateUpdatePosition()
        {
            Vector3 pos = Viewpoint.position;

            // maintain y coordinate - sea level
            pos.y = Root.position.y;

            Root.position = pos;

            Shader.SetGlobalVector(sp_oceanCenterPosWorld, Root.position);
        }

        void LateUpdateScale()
        {
            var viewerHeight = _viewerHeightAboveWaterSmooth;

            // Reach maximum detail at slightly below sea level. this should combat cases where visual range can be lost
            // when water height is low and camera is suspended in air. i tried a scheme where it was based on difference
            // to water height but this does help with the problem of horizontal range getting limited at bad times.
            viewerHeight += _maxVertDispFromWaves * _dropDetailHeightBasedOnWaves;

            var camDistance = Mathf.Abs(viewerHeight);

            // offset level of detail to keep max detail in a band near the surface
            camDistance = Mathf.Max(camDistance - 4f, 0f);

            // scale ocean mesh based on camera distance to sea level, to keep uniform detail.
            const float HEIGHT_LOD_MUL = 1f;
            float level = camDistance * HEIGHT_LOD_MUL;
            level = Mathf.Max(level, _minScale);
            if (_maxScale != -1f) level = Mathf.Min(level, 1.99f * _maxScale);

            float l2 = Mathf.Log(level) / Mathf.Log(2f);
            float l2f = Mathf.Floor(l2);

            ViewerAltitudeLevelAlpha = l2 - l2f;

            Scale = Mathf.Pow(2f, l2f);
            Root.localScale = new Vector3(Scale, 1f, Scale);
        }

        void LateUpdateViewerHeight()
        {
            _sampleHeightHelper.Init(Viewpoint.position, 0f, true);

            var waterHeight = SeaLevel;
            _sampleHeightHelper.Sample(ref waterHeight);

            ViewerHeightAboveWater = Viewpoint.position.y - waterHeight;

            // Smoothly varying version of viewer height to combat sudden changes in water level that are possible
            // when there are local bodies of water
            _viewerHeightAboveWaterSmooth = Mathf.Lerp(_viewerHeightAboveWaterSmooth, ViewerHeightAboveWater, 0.05f);
        }

        void LateUpdateLods()
        {
            // Do any per-frame update for each LOD type.

            _lodTransform.UpdateTransforms();

            _lodDataAnimWaves?.UpdateLodData();
            _lodDataClipSurface?.UpdateLodData();
            _lodDataDynWaves?.UpdateLodData();
            _lodDataFlow?.UpdateLodData();
            _lodDataFoam?.UpdateLodData();
            _lodDataSeaDepths?.UpdateLodData();
            _lodDataShadow?.UpdateLodData();
        }

        void LateUpdateTiles()
        {
            // If there are local bodies of water, this will do overlap tests between the ocean tiles
            // and the water bodies and turn off any that don't overlap.
            if (WaterBody.WaterBodies.Count == 0 && _canSkipCulling)
            {
                return;
            }

            foreach (OceanChunkRenderer tile in _oceanChunkRenderers)
            {
                if (tile.Rend == null)
                {
                    continue;
                }

                var chunkBounds = tile.Rend.bounds;

                var overlappingOne = false;
                foreach (var body in WaterBody.WaterBodies)
                {
                    var bounds = body.AABB;

                    bool overlapping =
                        bounds.max.x > chunkBounds.min.x && bounds.min.x < chunkBounds.max.x &&
                        bounds.max.z > chunkBounds.min.z && bounds.min.z < chunkBounds.max.z;
                    if (overlapping)
                    {
                        overlappingOne = true;
                        break;
                    }
                }

                tile.Rend.enabled = overlappingOne || WaterBody.WaterBodies.Count == 0;
            }

            // Can skip culling next time around if water body count stays at 0
            _canSkipCulling = WaterBody.WaterBodies.Count == 0;
        }

        /// <summary>
        /// Could the ocean horizontal scale increase (for e.g. if the viewpoint gains altitude). Will be false if ocean already at maximum scale.
        /// </summary>
        public bool ScaleCouldIncrease { get { return _maxScale == -1f || Root.localScale.x < _maxScale * 0.99f; } }
        /// <summary>
        /// Could the ocean horizontal scale decrease (for e.g. if the viewpoint drops in altitude). Will be false if ocean already at minimum scale.
        /// </summary>
        public bool ScaleCouldDecrease { get { return _minScale == -1f || Root.localScale.x > _minScale * 1.01f; } }

        /// <summary>
        /// User shape inputs can report in how far they might displace the shape horizontally and vertically. The max value is
        /// saved here. Later the bounding boxes for the ocean tiles will be expanded to account for this potential displacement.
        /// </summary>
        public void ReportMaxDisplacementFromShape(float maxHorizDisp, float maxVertDisp, float maxVertDispFromWaves)
        {
            if (FrameCount != _maxDisplacementCachedTime)
            {
                _maxHorizDispFromShape = _maxVertDispFromShape = _maxVertDispFromWaves = 0f;
            }

            _maxHorizDispFromShape += maxHorizDisp;
            _maxVertDispFromShape += maxVertDisp;
            _maxVertDispFromWaves += maxVertDispFromWaves;

            _maxDisplacementCachedTime = FrameCount;
        }
        float _maxHorizDispFromShape = 0f;
        float _maxVertDispFromShape = 0f;
        float _maxVertDispFromWaves = 0f;
        int _maxDisplacementCachedTime = 0;
        /// <summary>
        /// The maximum horizontal distance that the shape scripts are displacing the shape.
        /// </summary>
        public float MaxHorizDisplacement { get { return _maxHorizDispFromShape; } }
        /// <summary>
        /// The maximum height that the shape scripts are displacing the shape.
        /// </summary>
        public float MaxVertDisplacement { get { return _maxVertDispFromShape; } }

        /// <summary>
        /// Provides ocean shape to CPU.
        /// </summary>
        public ICollProvider CollisionProvider { get; private set; }
        public IFlowProvider FlowProvider { get; private set; }

        private void CleanUp()
        {
            foreach (var lodData in _lodDatas)
            {
                lodData.OnDisable();
            }
            _lodDatas.Clear();

#if UNITY_EDITOR
            if (!EditorApplication.isPlaying && Root != null)
            {
                DestroyImmediate(Root.gameObject);
            }
            else
#endif
            if (Root != null)
            {
                Destroy(Root.gameObject);
            }

            Root = null;

            _lodTransform = null;
            _lodDataAnimWaves = null;
            _lodDataClipSurface = null;
            _lodDataDynWaves = null;
            _lodDataFlow = null;
            _lodDataFoam = null;
            _lodDataSeaDepths = null;
            _lodDataShadow = null;

            if (CollisionProvider != null)
            {
                CollisionProvider.CleanUp();
                CollisionProvider = null;
            }

            if (FlowProvider != null)
            {
                FlowProvider.CleanUp();
                FlowProvider = null;
            }

            _oceanChunkRenderers.Clear();
        }

#if UNITY_EDITOR
        [UnityEditor.Callbacks.DidReloadScripts]
        private static void OnReLoadScripts()
        {
            Instance = FindObjectOfType<OceanRenderer>();
        }

        private void OnDrawGizmos()
        {
            // Don't need proxy if in play mode
            if (EditorApplication.isPlaying)
            {
                return;
            }

            // Create proxy if not present already, and proxy enabled
            if (_proxyPlane == null && _showOceanProxyPlane)
            {
                _proxyPlane = GameObject.CreatePrimitive(PrimitiveType.Plane);
                DestroyImmediate(_proxyPlane.GetComponent<Collider>());
                _proxyPlane.hideFlags = HideFlags.HideAndDontSave;
                _proxyPlane.transform.parent = transform;
                _proxyPlane.transform.localPosition = Vector3.zero;
                _proxyPlane.transform.localRotation = Quaternion.identity;
                _proxyPlane.transform.localScale = 4000f * Vector3.one;

                _proxyPlane.GetComponent<Renderer>().sharedMaterial = new Material(Shader.Find(kProxyShader));
            }

            // Change active state of proxy if necessary
            if (_proxyPlane != null && _proxyPlane.activeSelf != _showOceanProxyPlane)
            {
                _proxyPlane.SetActive(_showOceanProxyPlane);

                // Scene view doesnt automatically refresh which makes the option confusing, so force it
                EditorWindow view = EditorWindow.GetWindow<SceneView>();
                view.Repaint();
            }

            if (Root != null)
            {
                Root.gameObject.SetActive(!_showOceanProxyPlane);
            }
        }
#endif
    }

#if UNITY_EDITOR
    public partial class OceanRenderer : IValidated
    {
        public static void RunValidation(OceanRenderer ocean)
        {
            ocean.Validate(ocean, ValidatedHelper.DebugLog);

            // ShapeGerstnerBatched
            var gerstners = FindObjectsOfType<ShapeGerstnerBatched>();
            foreach (var gerstner in gerstners)
            {
                gerstner.Validate(ocean, ValidatedHelper.DebugLog);
            }

            // UnderwaterEffect
            var underwaters = FindObjectsOfType<UnderwaterEffect>();
            foreach (var underwater in underwaters)
            {
                underwater.Validate(ocean, ValidatedHelper.DebugLog);
            }

            // OceanDepthCache
            var depthCaches = FindObjectsOfType<OceanDepthCache>();
            foreach (var depthCache in depthCaches)
            {
                depthCache.Validate(ocean, ValidatedHelper.DebugLog);
            }

            // AssignLayer
            var assignLayers = FindObjectsOfType<AssignLayer>();
            foreach (var assign in assignLayers)
            {
                assign.Validate(ocean, ValidatedHelper.DebugLog);
            }

            // FloatingObjectBase
            var floatingObjects = FindObjectsOfType<FloatingObjectBase>();
            foreach (var floatingObject in floatingObjects)
            {
                floatingObject.Validate(ocean, ValidatedHelper.DebugLog);
            }

            // Inputs
            var inputs = FindObjectsOfType<RegisterLodDataInputBase>();
            foreach (var input in inputs)
            {
                input.Validate(ocean, ValidatedHelper.DebugLog);
            }

            Debug.Log("Validation complete!", ocean);
        }

        public bool Validate(OceanRenderer ocean, ValidatedHelper.ShowMessage showMessage)
        {
            var isValid = true;

            if (_material == null)
            {
                showMessage
                (
                    "A material for the ocean must be assigned on the Material property of the OceanRenderer.",
                    ValidatedHelper.MessageType.Error, ocean
                );

                isValid = false;
            }

            // OceanRenderer
            if (FindObjectsOfType<OceanRenderer>().Length > 1)
            {
                showMessage
                (
                    "Multiple OceanRenderer scripts detected in open scenes, this is not typical - usually only one OceanRenderer is expected to be present.",
                    ValidatedHelper.MessageType.Warning, ocean
                );
            }

            // ShapeGerstnerBatched
            var gerstners = FindObjectsOfType<ShapeGerstnerBatched>();
            if (gerstners.Length == 0)
            {
                showMessage
                (
                    "No ShapeGerstnerBatched script found, so ocean will appear flat (no waves).",
                    ValidatedHelper.MessageType.Info, ocean
                );
            }

            // Ocean Detail Parameters
            var baseMeshDensity = _lodDataResolution * 0.25f / _geometryDownSampleFactor;

            if (baseMeshDensity < 8)
            {
                showMessage
                (
                    "Base mesh density is lower than 8. There will be visible gaps in the ocean surface. " +
                    "Increase the <i>LOD Data Resolution</i> or decrease the <i>Geometry Down Sample Factor</i>.",
                    ValidatedHelper.MessageType.Error, ocean
                );
            }
            else if (baseMeshDensity < 16)
            {
                showMessage
                (
                    "Base mesh density is lower than 16. There will be visible transitions when traversing the ocean surface. " +
                    "Increase the <i>LOD Data Resolution</i> or decrease the <i>Geometry Down Sample Factor</i>.",
                    ValidatedHelper.MessageType.Warning, ocean
                );
            }

            // Spherical Harmonics
            if (Lightmapping.giWorkflowMode != Lightmapping.GIWorkflowMode.Iterative && !Lightmapping.lightingDataAsset)
            {
                showMessage
                (
                    "Lighting data is missing. Ocean colour will be incorrect without baked spherical harmonics. Generate lighting or enable Auto Generate from the Lighting window.",
                    ValidatedHelper.MessageType.Warning, ocean
                );
            }

            // SimSettingsAnimatedWaves
            if (_simSettingsAnimatedWaves)
            {
                _simSettingsAnimatedWaves.Validate(ocean, showMessage);
            }

            return isValid;
        }

        void OnValidate()
        {
            // Must be at least 0.25, and must be on a power of 2
            _minScale = Mathf.Pow(2f, Mathf.Round(Mathf.Log(Mathf.Max(_minScale, 0.25f), 2f)));

            // Max can be -1 which means no maximum
            if (_maxScale != -1f)
            {
                // otherwise must be at least 0.25, and must be on a power of 2
                _maxScale = Mathf.Pow(2f, Mathf.Round(Mathf.Log(Mathf.Max(_maxScale, _minScale), 2f)));
            }

            // Gravity 0 makes waves freeze which is weird but doesn't seem to break anything so allowing this for now
            _gravityMultiplier = Mathf.Max(_gravityMultiplier, 0f);

            // LOD data resolution multiple of 2 for general GPU texture reasons (like pixel quads)
            _lodDataResolution -= _lodDataResolution % 2;

            _geometryDownSampleFactor = Mathf.ClosestPowerOfTwo(Mathf.Max(_geometryDownSampleFactor, 1));

            var remGeo = _lodDataResolution % _geometryDownSampleFactor;
            if (remGeo > 0)
            {
                var newLDR = _lodDataResolution - (_lodDataResolution % _geometryDownSampleFactor);
                Debug.LogWarning
                (
                    "Adjusted Lod Data Resolution from " + _lodDataResolution + " to " + newLDR + " to ensure the Geometry Down Sample Factor is a factor (" + _geometryDownSampleFactor + ").",
                    this
                );

                _lodDataResolution = newLDR;
            }
        }
    }

    [CustomEditor(typeof(OceanRenderer))]
    public class OceanRendererEditor : ValidatedEditor
    {
        public override void OnInspectorGUI()
        {
            base.OnInspectorGUI();

            var target = this.target as OceanRenderer;

            if (GUILayout.Button("Rebuild Ocean"))
            {
                target.enabled = false;
                target.enabled = true;
            }

            if (GUILayout.Button("Validate Setup"))
            {
                OceanRenderer.RunValidation(target);
            }
        }
    }
#endif
}<|MERGE_RESOLUTION|>--- conflicted
+++ resolved
@@ -177,10 +177,7 @@
             NothingClipped,
             EverythingClipped,
         }
-<<<<<<< HEAD
-=======
         [Tooltip("Whether to clip nothing by default (and clip inputs remove patches of surface), or to clip everything by default (and clip inputs add patches of surface).")]
->>>>>>> 011f67d4
         public DefaultClippingState _defaultClippingState = DefaultClippingState.NothingClipped;
 
         [Header("Edit Mode Params")]
@@ -278,11 +275,7 @@
         readonly int sp_oceanCenterPosWorld = Shader.PropertyToID("_OceanCenterPosWorld");
         readonly int sp_meshScaleLerp = Shader.PropertyToID("_MeshScaleLerp");
         readonly int sp_sliceCount = Shader.PropertyToID("_SliceCount");
-<<<<<<< HEAD
-        readonly int sp_clipByDefault = Shader.PropertyToID("_ClipByDefault");
-=======
         readonly int sp_clipByDefault = Shader.PropertyToID("_CrestClipByDefault");
->>>>>>> 011f67d4
         readonly int sp_lodAlphaBlackPointFade = Shader.PropertyToID("_CrestLodAlphaBlackPointFade");
         readonly int sp_lodAlphaBlackPointWhitePointFade = Shader.PropertyToID("_CrestLodAlphaBlackPointWhitePointFade");
 
