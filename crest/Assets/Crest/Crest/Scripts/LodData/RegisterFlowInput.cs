﻿// Crest Ocean System

// This file is subject to the MIT License as seen in the root of this folder structure (LICENSE)

using UnityEngine;

namespace Crest
{
    /// <summary>
    /// Registers a custom input to the flow data. Attach this GameObjects that you want to influence the horizontal flow of the water volume.
    /// </summary>
    [ExecuteAlways]
    [AddComponentMenu(MENU_PREFIX + "Flow Input")]
<<<<<<< HEAD
    public class RegisterFlowInput : RegisterLodDataInputWithSplineSupport<LodDataMgrFlow, SplinePointDataFlow>
=======
    [HelpURL("https://crest.readthedocs.io/en/stable/user/ocean-simulation.html#flow")]
    public class RegisterFlowInput : RegisterLodDataInputDisplacementCorrection<LodDataMgrFlow>
>>>>>>> a792f6e5
    {
        public override bool Enabled => true;

        public override float Wavelength => 0f;

        protected override Color GizmoColor => new Color(0f, 0f, 1f, 0.5f);

        protected override string ShaderPrefix => "Crest/Inputs/Flow";

        protected override bool FollowHorizontalMotion => _followHorizontalMotion;

        protected override string SplineShaderName => "Hidden/Crest/Inputs/Flow/Spline Geometry";
        protected override Vector2 DefaultCustomData => new Vector2(SplinePointDataFlow.k_defaultSpeed, 0f);

        [Header("Other Settings")]

        [SerializeField, Tooltip(k_displacementCorrectionTooltip)]
        bool _followHorizontalMotion = false;

#if UNITY_EDITOR
        protected override string FeatureToggleName => "_createFlowSim";
        protected override string FeatureToggleLabel => "Create Flow Sim";
        protected override bool FeatureEnabled(OceanRenderer ocean) => ocean.CreateFlowSim;

        protected override string RequiredShaderKeywordProperty => LodDataMgrFlow.MATERIAL_KEYWORD_PROPERTY;
        protected override string RequiredShaderKeyword => LodDataMgrFlow.MATERIAL_KEYWORD;

        protected override string MaterialFeatureDisabledError => LodDataMgrFlow.ERROR_MATERIAL_KEYWORD_MISSING;
        protected override string MaterialFeatureDisabledFix => LodDataMgrFlow.ERROR_MATERIAL_KEYWORD_MISSING_FIX;
#endif // UNITY_EDITOR
    }
}<|MERGE_RESOLUTION|>--- conflicted
+++ resolved
@@ -11,12 +11,8 @@
     /// </summary>
     [ExecuteAlways]
     [AddComponentMenu(MENU_PREFIX + "Flow Input")]
-<<<<<<< HEAD
+    [HelpURL("https://crest.readthedocs.io/en/stable/user/ocean-simulation.html#flow")]
     public class RegisterFlowInput : RegisterLodDataInputWithSplineSupport<LodDataMgrFlow, SplinePointDataFlow>
-=======
-    [HelpURL("https://crest.readthedocs.io/en/stable/user/ocean-simulation.html#flow")]
-    public class RegisterFlowInput : RegisterLodDataInputDisplacementCorrection<LodDataMgrFlow>
->>>>>>> a792f6e5
     {
         public override bool Enabled => true;
 
