--- conflicted
+++ resolved
@@ -43,13 +43,8 @@
 
             for (int lodIdx = OceanRenderer.Instance.CurrentLodCount - 1; lodIdx >= 0; lodIdx--)
             {
-<<<<<<< HEAD
                 buf.SetRenderTarget(_targets.Current, 0, CubemapFace.Unknown, lodIdx);
-                buf.ClearRenderTarget(false, true, Color.red * 1000f);
-=======
-                buf.SetRenderTarget(_targets, 0, CubemapFace.Unknown, lodIdx);
                 buf.ClearRenderTarget(false, true, s_nullColor);
->>>>>>> 323eb240
                 buf.SetGlobalInt(sp_LD_SliceIndex, lodIdx);
                 SubmitDraws(lodIdx, buf);
             }
