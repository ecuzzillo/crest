﻿// Crest Ocean System

// This file is subject to the MIT License as seen in the root of this folder structure (LICENSE)

// This is the original version that uses an auxillary camera and works with Unity's GPU terrain - issue 152.

using System;
using UnityEditor;
using UnityEngine;

namespace Crest
{
    /// <summary>
    /// Renders terrain height / ocean depth once into a render target to cache this off and avoid rendering it every frame.
    /// This should be used for static geometry, dynamic objects should be tagged with the Render Ocean Depth component.
    /// </summary>
<<<<<<< HEAD
    public partial class OceanDepthCache : MonoBehaviour
=======
    [ExecuteAlways]
    public class OceanDepthCache : MonoBehaviour
>>>>>>> 652819ff
    {
        public enum OceanDepthCacheType
        {
            Realtime,
            Baked,
        }

        public enum OceanDepthCacheRefreshMode
        {
            OnStart,
            OnDemand,
        }

        [Tooltip("Realtime = cache will be dynamic in accordance to refresh mode, Baked = cache will use the provided texture."), SerializeField]
        OceanDepthCacheType _type = OceanDepthCacheType.Realtime;
        public OceanDepthCacheType Type => _type;

        [Tooltip("Ignored if baked. On Start = cache will populate in Start(), On Demand = call PopulateCache() manually via scripting."), SerializeField]
        OceanDepthCacheRefreshMode _refreshMode = OceanDepthCacheRefreshMode.OnStart;
        public OceanDepthCacheRefreshMode RefreshMode => _refreshMode;

        [Tooltip("In edit mode update every frame so that scene changes take effect immediately. Increases power usage in edit mode."), SerializeField]
#pragma warning disable 414
        bool _refreshEveryFrameInEditMode = true;
#pragma warning restore 414

        [Tooltip("Renderers in scene to render into this depth cache. When provided this saves the code from doing an expensive FindObjectsOfType() call. If one or more renderers are specified, the layer setting is ignored."), SerializeField]
        Renderer[] _geometryToRenderIntoCache = new Renderer[0];

        [Tooltip("The layers to render into the depth cache. This is ignored if geometry instances are specified in the Geometry To Render Into Cache field."), SerializeField]
        string[] _layerNames = null;

        [Tooltip("The resolution of the cached depth - lower will be more efficient."), SerializeField]
        int _resolution = 512;

        // A big hill will still want to write its height into the depth texture
        [Tooltip("The 'near plane' for the depth cache camera (top down)."), SerializeField]
        float _cameraMaxTerrainHeight = 100f;

        [Tooltip("Will render into the cache every frame. Intended for debugging, will generate garbage."), SerializeField]
#pragma warning disable 414
        bool _forceAlwaysUpdateDebug = false;
#pragma warning restore 414

        [Tooltip("Hides the depth cache camera, for cleanliness. Disable to make it visible in the Hierarchy."), SerializeField]
        bool _hideDepthCacheCam = true;

        [Tooltip("Baked depth cache. Baking button available in play mode."), SerializeField]
#pragma warning disable 649
        Texture2D _savedCache;
#pragma warning restore 649
        public Texture2D SavedCache => _savedCache;

        [Tooltip("Check for any terrains that have the 'Draw Instanced' option enabled. Such instanced terrains will not populate into the depth cache and therefore will not contribute to shorelines and shallow water. This option must be disabled on the terrain when the depth cache is populated (but can be enabled afterwards)."), SerializeField]
#pragma warning disable 414
        bool _checkTerrainDrawInstancedOption = true;
#pragma warning restore 414

#pragma warning disable 414
        [Tooltip("Editor only: run validation checks on Start() to check for issues."), SerializeField]
        bool _runValidationOnStart = true;
#pragma warning restore 414

        RenderTexture _cacheTexture;
        public RenderTexture CacheTexture => _cacheTexture;

        GameObject _drawCacheQuad;
        Camera _camDepthCache;

        void Start()
        {
#if UNITY_EDITOR
            if (_runValidationOnStart)
            {
                Validate(OceanRenderer.Instance, ValidatedHelper.DebugLog);
            }
#endif

            if (_type == OceanDepthCacheType.Baked)
            {
                DrawCacheQuad();
            }
            else if (_type == OceanDepthCacheType.Realtime && _refreshMode == OceanDepthCacheRefreshMode.OnStart)
            {
                PopulateCache();
            }
        }

#if UNITY_EDITOR
        void Update()
        {
            if (_forceAlwaysUpdateDebug || (!EditorApplication.isPlaying && _refreshEveryFrameInEditMode))
            {
                PopulateCache();
            }
        }
#endif

        public void PopulateCache()
        {
            if (_type == OceanDepthCacheType.Baked)
                return;

            var layerMask = 0;
            var errorShown = false;
            foreach (var layer in _layerNames)
            {
                int layerIdx = LayerMask.NameToLayer(layer);
                if (string.IsNullOrEmpty(layer) || layerIdx == -1)
                {
                    Debug.LogError("OceanDepthCache: Invalid layer specified: \"" + layer +
                        "\". Does this layer need to be added to the project (Edit/Project Settings/Tags and Layers)? Click this message to highlight the cache in question.", this);

                    errorShown = true;
                }
                else
                {
                    layerMask = layerMask | (1 << layerIdx);
                }
            }

            if (layerMask == 0)
            {
                if (!errorShown)
                {
                    Debug.LogError("No valid layers for populating depth cache, aborting. Click this message to highlight the cache in question.", this);
                }

                return;
            }

#if UNITY_EDITOR
            if (_type == OceanDepthCacheType.Realtime && _checkTerrainDrawInstancedOption)
            {
                // This issue only affects the built-in render pipeline. Issue 158: https://github.com/crest-ocean/crest/issues/158

                var terrains = FindObjectsOfType<Terrain>();
                foreach (var terrain in terrains)
                {
                    var mask = (int)Mathf.Pow(2f, terrain.gameObject.layer);

                    if ((mask & layerMask) == 0) continue;

                    if (terrain.drawInstanced)
                    {
                        Debug.LogError($"Terrain {terrain.gameObject.name} has 'Draw Instanced' enabled. This terrain will not populate into the depth cache and therefore will not contribute to shorelines and shallow water. This option must be disabled on the terrain when the depth cache is populated (but can be enabled afterwards).", terrain);
                    }
                }
            }
#endif

            if (_cacheTexture == null)
            {
#if UNITY_EDITOR_WIN
                var fmt = RenderTextureFormat.DefaultHDR;
#else
                var fmt = RenderTextureFormat.RHalf;
#endif
                Debug.Assert(SystemInfo.SupportsRenderTextureFormat(fmt), "The graphics device does not support the render texture format " + fmt.ToString());
                _cacheTexture = new RenderTexture(_resolution, _resolution, 0);
                _cacheTexture.name = gameObject.name + "_oceanDepth";
                _cacheTexture.format = fmt;
                _cacheTexture.useMipMap = false;
                _cacheTexture.anisoLevel = 0;
                _cacheTexture.Create();
            }

            if (_camDepthCache == null)
            {
                _camDepthCache = new GameObject("DepthCacheCam").AddComponent<Camera>();
                _camDepthCache.gameObject.hideFlags = _hideDepthCacheCam ? HideFlags.HideAndDontSave : HideFlags.DontSave;
                _camDepthCache.transform.position = transform.position + Vector3.up * _cameraMaxTerrainHeight;
                _camDepthCache.transform.parent = transform;
                _camDepthCache.transform.localEulerAngles = 90f * Vector3.right;
                _camDepthCache.orthographic = true;
                _camDepthCache.orthographicSize = Mathf.Max(transform.lossyScale.x / 2f, transform.lossyScale.z / 2f);
                _camDepthCache.targetTexture = _cacheTexture;
                _camDepthCache.cullingMask = layerMask;
                _camDepthCache.clearFlags = CameraClearFlags.SolidColor;
                // Clear to 'very deep'
                _camDepthCache.backgroundColor = Color.white * 1000f;
                _camDepthCache.enabled = false;
                _camDepthCache.allowMSAA = false;
                // Stops behaviour from changing in VR. I tried disabling XR before/after camera render but it makes the editor
                // go bonkers with split windows.
                _camDepthCache.cameraType = CameraType.Reflection;
                // I'd prefer to destroy the cam object, but I found sometimes (on first start of editor) it will fail to render.
                _camDepthCache.gameObject.SetActive(false);
            }

            // Make sure this global is set - I found this was necessary to set it here. However this can cause glitchiness in editor
            // as it messes with this global vector, so only do it if not in edit mode
#if UNITY_EDITOR
            if (EditorApplication.isPlaying)
#endif
            {
                // Shader needs sea level to determine water depth
                var centerPoint = Vector3.zero;
                if (OceanRenderer.Instance != null)
                {
                    centerPoint.y = OceanRenderer.Instance.Root.position.y;
                }
                else
                {
                    centerPoint.y = transform.position.y;
                }

                Shader.SetGlobalVector("_OceanCenterPosWorld", centerPoint);
            }

            _camDepthCache.RenderWithShader(Shader.Find("Crest/Inputs/Depth/Ocean Depth From Geometry"), null);

            DrawCacheQuad();
        }

        void DrawCacheQuad()
        {
            if (_drawCacheQuad != null)
            {
                return;
            }

            _drawCacheQuad = GameObject.CreatePrimitive(PrimitiveType.Quad);
            _drawCacheQuad.hideFlags = HideFlags.DontSave;
#if UNITY_EDITOR
            DestroyImmediate(_drawCacheQuad.GetComponent<Collider>());
#else
            Destroy(_drawCacheQuad.GetComponent<Collider>());
#endif
            _drawCacheQuad.name = "DepthCache_" + gameObject.name;
            _drawCacheQuad.transform.SetParent(transform, false);
            _drawCacheQuad.transform.localEulerAngles = 90f * Vector3.right;
            _drawCacheQuad.AddComponent<RegisterSeaFloorDepthInput>()._assignOceanDepthMaterial = false;
            var qr = _drawCacheQuad.GetComponent<Renderer>();
            qr.sharedMaterial = new Material(Shader.Find(LodDataMgrSeaFloorDepth.ShaderName));

            if (_type == OceanDepthCacheType.Baked)
            {
                qr.material.mainTexture = _savedCache;
            }
            else
            {
                qr.sharedMaterial.mainTexture = _cacheTexture;
            }

            qr.enabled = false;
        }

#if UNITY_EDITOR
        void OnDrawGizmosSelected()
        {
            Gizmos.matrix = transform.localToWorldMatrix;
            Gizmos.color = new Color(1f, 0f, 0f, 0.5f);
            Gizmos.DrawWireCube(Vector3.zero, new Vector3(1f, 0f, 1f));

            if (_type == OceanDepthCacheType.Realtime)
            {
                Gizmos.color = new Color(1f, 1f, 1f, 0.2f);
                Gizmos.DrawCube(Vector3.up * _cameraMaxTerrainHeight / transform.lossyScale.y, new Vector3(1f, 0f, 1f));
            }
        }
<<<<<<< HEAD
=======

        public void Validate(OceanRenderer ocean)
        {
            if (_type == OceanDepthCacheType.Baked)
            {
                if (_savedCache == null)
                {
                    Debug.LogError("Validation: Depth cache type is 'Saved Cache' but no saved cache data is provided. Click this message to highlight the cache in question.", this);
                }
            }
            else
            {
                if ((_geometryToRenderIntoCache == null || _geometryToRenderIntoCache.Length == 0)
                    && (_layerNames == null || _layerNames.Length == 0))
                {
                    Debug.LogError("Validation: No layers specified for rendering into depth cache, and no geometries manually provided. Click this message to highlight the cache in question.", this);
                }

                if (_forceAlwaysUpdateDebug)
                {
                    Debug.LogWarning("Validation: Force Always Update Debug option is enabled on depth cache " + gameObject.name + ", which means it will render every frame instead of running from the cache. Click this message to highlight the cache in question.", this);
                }

                foreach (var layerName in _layerNames)
                {
                    var layer = LayerMask.NameToLayer(layerName);
                    if (layer == -1)
                    {
                        Debug.LogError("Invalid layer specified for objects/geometry providing the ocean depth: \"" + layerName +
                            "\". Does this layer need to be added to the project (Edit/Project Settings/Tags and Layers)? Click this message to highlight the cache in question.", this);
                    }
                }

                if (_resolution < 4)
                {
                    Debug.LogError("Cache resolution " + _resolution + " is very low. Is this intentional? Click this message to highlight the cache in question.", this);
                }

                // We used to test if nothing is present that would render into the cache, but these could probably come from other scenes, and AssignLayer means
                // objects can be tagged up at run-time.
            }

            if (transform.lossyScale.magnitude < 5f)
            {
                Debug.LogWarning("Validation: Ocean depth cache transform scale is small and will capture a small area of the world. The scale sets the size of the area that will be cached, and this cache is set to render a very small area. Click this message to highlight the cache in question.", this);
            }

            if (transform.lossyScale.y < 0.001f || transform.localScale.y < 0.01f)
            {
                Debug.LogError($"Validation: Ocean depth cache scale Y should be set to 1.0. Its current scale in the hierarchy is {transform.lossyScale.y}.", this);
            }

            if (Mathf.Abs(transform.position.y - ocean.Root.position.y) > 0.00001f)
            {
                Debug.LogWarning("Validation: It is recommended that the cache is placed at the same height (y component of position) as the ocean, i.e. at the sea level. If the cache is created before the ocean is present, the cache height will inform the sea level. Click this message to highlight the cache in question.", this);
            }
        }
>>>>>>> 652819ff
#endif
    }

#if UNITY_EDITOR
    [CustomEditor(typeof(OceanDepthCache))]
    public class OceanDepthCacheEditor : ValidatedEditor
    {
        readonly string[] _propertiesToExclude = new string[] { "m_Script", "_type", "_refreshMode", "_savedCache", "_geometryToRenderIntoCache", "_layerNames", "_resolution", "_cameraMaxTerrainHeight", "_forceAlwaysUpdateDebug", "_checkTerrainDrawInstancedOption", "_refreshEveryFrameInEditMode" };

        public override void OnInspectorGUI()
        {
            ShowValidationMessages();

            // We won't just use default inspector because we want to show some of the params conditionally based on cache type

            // First show standard 'Script' field
            GUI.enabled = false;
            EditorGUILayout.PropertyField(serializedObject.FindProperty("m_Script"));
            GUI.enabled = true;

            // Next expose cache type and refresh mode

            var typeProp = serializedObject.FindProperty("_type");
            EditorGUILayout.PropertyField(typeProp);

            var cacheType = (OceanDepthCache.OceanDepthCacheType)typeProp.intValue;

            if (cacheType == OceanDepthCache.OceanDepthCacheType.Realtime)
            {
                // Only expose the following if real-time cache type
                EditorGUILayout.PropertyField(serializedObject.FindProperty("_refreshMode"));
                EditorGUILayout.PropertyField(serializedObject.FindProperty("_refreshEveryFrameInEditMode"));
                EditorGUILayout.PropertyField(serializedObject.FindProperty("_geometryToRenderIntoCache"), true);
                EditorGUILayout.PropertyField(serializedObject.FindProperty("_layerNames"), true);
                EditorGUILayout.PropertyField(serializedObject.FindProperty("_resolution"));
                EditorGUILayout.PropertyField(serializedObject.FindProperty("_cameraMaxTerrainHeight"));
                EditorGUILayout.PropertyField(serializedObject.FindProperty("_forceAlwaysUpdateDebug"));
                EditorGUILayout.PropertyField(serializedObject.FindProperty("_checkTerrainDrawInstancedOption"));
            }
            else
            {
                // Only expose saved cache if non-real-time
                EditorGUILayout.PropertyField(serializedObject.FindProperty("_savedCache"));
            }

            // Draw rest of inspector fields
            DrawPropertiesExcluding(serializedObject, _propertiesToExclude);

            // Apply inspector changes
            serializedObject.ApplyModifiedProperties();

            var playing = EditorApplication.isPlaying;

            var dc = target as OceanDepthCache;
            var isOnDemand = cacheType == OceanDepthCache.OceanDepthCacheType.Realtime &&
                dc.RefreshMode == OceanDepthCache.OceanDepthCacheRefreshMode.OnDemand;
            var isBakeable = cacheType == OceanDepthCache.OceanDepthCacheType.Realtime &&
                (!isOnDemand || dc.CacheTexture != null);

            if (playing && isOnDemand && GUILayout.Button("Populate cache"))
            {
                dc.PopulateCache();
            }

            if (playing && isBakeable && GUILayout.Button("Save cache to file"))
            {
                var rt = dc.CacheTexture;
                RenderTexture.active = rt;
                Texture2D tex = new Texture2D(rt.width, rt.height, TextureFormat.RGBAHalf, false);
                tex.ReadPixels(new Rect(0, 0, rt.width, rt.height), 0, 0);
                RenderTexture.active = null;

                byte[] bytes;
                bytes = tex.EncodeToEXR(Texture2D.EXRFlags.OutputAsFloat);

                string path = dc.SavedCache ?
                    AssetDatabase.GetAssetPath(dc.SavedCache) : $"Assets/OceanDepthCache_{Guid.NewGuid()}.exr";
                System.IO.File.WriteAllBytes(path, bytes);
                AssetDatabase.ImportAsset(path);

                TextureImporter ti = AssetImporter.GetAtPath(path) as TextureImporter;
                ti.textureType = TextureImporterType.SingleChannel;
                ti.sRGBTexture = false;
                ti.alphaSource = TextureImporterAlphaSource.None;
                ti.alphaIsTransparency = false;
                ti.SaveAndReimport();

                Debug.Log("Cache saved to " + path, AssetDatabase.LoadAssetAtPath<UnityEngine.Object>(path));
            }
        }
    }

    public partial class OceanDepthCache : IValidated
    {
        public bool Validate(OceanRenderer ocean, ValidatedHelper.ShowMessage showMessage)
        {
            var isValid = true;

            if (_type == OceanDepthCacheType.Baked)
            {
                if (_savedCache == null)
                {
                    showMessage
                    (
                        "Depth cache type is 'Saved Cache' but no saved cache data is provided.",
                        ValidatedHelper.MessageType.Error, this
                    );

                    isValid = false;
                }
            }
            else
            {
                if ((_geometryToRenderIntoCache == null || _geometryToRenderIntoCache.Length == 0)
                    && (_layerNames == null || _layerNames.Length == 0))
                {
                    showMessage
                    (
                        "No layers specified for rendering into depth cache, and no geometries manually provided.",
                        ValidatedHelper.MessageType.Error, this
                    );

                    isValid = false;
                }

                if (_forceAlwaysUpdateDebug)
                {
                    showMessage
                    (
                        $"<i>Force Always Update Debug</i> option is enabled on depth cache <i>{gameObject.name}</i>, which means it will render every frame instead of running from the cache.",
                        ValidatedHelper.MessageType.Warning, this
                    );

                    isValid = false;
                }

                foreach (var layerName in _layerNames)
                {
                    var layer = LayerMask.NameToLayer(layerName);
                    if (layer == -1)
                    {
                        showMessage
                        (
                            $"Invalid layer specified for objects/geometry providing the ocean depth: <i>{layerName}</i>. Does this layer need to be added to the project <i>Edit/Project Settings/Tags and Layers</i>?",
                            ValidatedHelper.MessageType.Error, this
                        );

                        isValid = false;
                    }
                }

                if (_resolution < 4)
                {
                    showMessage
                    (
                        $"Cache resolution {_resolution} is very low. Is this intentional?",
                        ValidatedHelper.MessageType.Error, this
                    );

                    isValid = false;
                }

                // We used to test if nothing is present that would render into the cache, but these could probably come from other scenes, and AssignLayer means
                // objects can be tagged up at run-time.
            }

            if (transform.lossyScale.magnitude < 5f)
            {
                showMessage
                (
                    "Ocean depth cache transform scale is small and will capture a small area of the world. The scale sets the size of the area that will be cached, and this cache is set to render a very small area.",
                    ValidatedHelper.MessageType.Warning, this
                );

                isValid = false;
            }

            if (transform.lossyScale.y < 0.001f || transform.localScale.y < 0.01f)
            {
                showMessage
                (
                    $"Ocean depth cache scale Y should be set to 1.0. Its current scale in the hierarchy is {transform.lossyScale.y}.",
                    ValidatedHelper.MessageType.Error, this
                );

                isValid = false;
            }

            if (Mathf.Abs(transform.position.y - ocean.transform.position.y) > 0.00001f)
            {
                showMessage
                (
                    "It is recommended that the cache is placed at the same height (y component of position) as the ocean, i.e. at the sea level. If the cache is created before the ocean is present, the cache height will inform the sea level.",
                    ValidatedHelper.MessageType.Warning, this
                );

                isValid = false;
            }

            // Check that there are no renderers in descendants.
            var renderers = GetComponentsInChildren<Renderer>();
            if (renderers.Length > (Application.isPlaying ? 1 : 0))
            {
                Renderer quadRenderer = null;
                if (Application.isPlaying && _drawCacheQuad)
                {
                    quadRenderer = _drawCacheQuad.GetComponent<Renderer>();
                }

                foreach (var renderer in renderers)
                {
                    if (ReferenceEquals(renderer, quadRenderer)) continue;

                    showMessage
                    (
                        "It is not expected that a depth cache object has a Renderer component in its hierarchy." +
                        "The cache is typically attached to an empty GameObject. Please refer to the example content.",
                        ValidatedHelper.MessageType.Warning, renderer
                    );

                    // Reporting only one renderer at a time will be enough to avoid overwhelming user and UI.
                    break;
                }

                isValid = false;
            }

            return isValid;
        }
    }
#endif
}<|MERGE_RESOLUTION|>--- conflicted
+++ resolved
@@ -14,12 +14,8 @@
     /// Renders terrain height / ocean depth once into a render target to cache this off and avoid rendering it every frame.
     /// This should be used for static geometry, dynamic objects should be tagged with the Render Ocean Depth component.
     /// </summary>
-<<<<<<< HEAD
+    [ExecuteAlways]
     public partial class OceanDepthCache : MonoBehaviour
-=======
-    [ExecuteAlways]
-    public class OceanDepthCache : MonoBehaviour
->>>>>>> 652819ff
     {
         public enum OceanDepthCacheType
         {
@@ -281,66 +277,6 @@
                 Gizmos.DrawCube(Vector3.up * _cameraMaxTerrainHeight / transform.lossyScale.y, new Vector3(1f, 0f, 1f));
             }
         }
-<<<<<<< HEAD
-=======
-
-        public void Validate(OceanRenderer ocean)
-        {
-            if (_type == OceanDepthCacheType.Baked)
-            {
-                if (_savedCache == null)
-                {
-                    Debug.LogError("Validation: Depth cache type is 'Saved Cache' but no saved cache data is provided. Click this message to highlight the cache in question.", this);
-                }
-            }
-            else
-            {
-                if ((_geometryToRenderIntoCache == null || _geometryToRenderIntoCache.Length == 0)
-                    && (_layerNames == null || _layerNames.Length == 0))
-                {
-                    Debug.LogError("Validation: No layers specified for rendering into depth cache, and no geometries manually provided. Click this message to highlight the cache in question.", this);
-                }
-
-                if (_forceAlwaysUpdateDebug)
-                {
-                    Debug.LogWarning("Validation: Force Always Update Debug option is enabled on depth cache " + gameObject.name + ", which means it will render every frame instead of running from the cache. Click this message to highlight the cache in question.", this);
-                }
-
-                foreach (var layerName in _layerNames)
-                {
-                    var layer = LayerMask.NameToLayer(layerName);
-                    if (layer == -1)
-                    {
-                        Debug.LogError("Invalid layer specified for objects/geometry providing the ocean depth: \"" + layerName +
-                            "\". Does this layer need to be added to the project (Edit/Project Settings/Tags and Layers)? Click this message to highlight the cache in question.", this);
-                    }
-                }
-
-                if (_resolution < 4)
-                {
-                    Debug.LogError("Cache resolution " + _resolution + " is very low. Is this intentional? Click this message to highlight the cache in question.", this);
-                }
-
-                // We used to test if nothing is present that would render into the cache, but these could probably come from other scenes, and AssignLayer means
-                // objects can be tagged up at run-time.
-            }
-
-            if (transform.lossyScale.magnitude < 5f)
-            {
-                Debug.LogWarning("Validation: Ocean depth cache transform scale is small and will capture a small area of the world. The scale sets the size of the area that will be cached, and this cache is set to render a very small area. Click this message to highlight the cache in question.", this);
-            }
-
-            if (transform.lossyScale.y < 0.001f || transform.localScale.y < 0.01f)
-            {
-                Debug.LogError($"Validation: Ocean depth cache scale Y should be set to 1.0. Its current scale in the hierarchy is {transform.lossyScale.y}.", this);
-            }
-
-            if (Mathf.Abs(transform.position.y - ocean.Root.position.y) > 0.00001f)
-            {
-                Debug.LogWarning("Validation: It is recommended that the cache is placed at the same height (y component of position) as the ocean, i.e. at the sea level. If the cache is created before the ocean is present, the cache height will inform the sea level. Click this message to highlight the cache in question.", this);
-            }
-        }
->>>>>>> 652819ff
 #endif
     }
 
@@ -529,7 +465,7 @@
                 isValid = false;
             }
 
-            if (Mathf.Abs(transform.position.y - ocean.transform.position.y) > 0.00001f)
+            if (Mathf.Abs(transform.position.y - ocean.Root.position.y) > 0.00001f)
             {
                 showMessage
                 (
