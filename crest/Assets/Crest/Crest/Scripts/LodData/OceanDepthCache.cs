--- conflicted
+++ resolved
@@ -208,12 +208,6 @@
                 _camDepthCache.gameObject.SetActive(false);
             }
 
-<<<<<<< HEAD
-            // Set average water height from this cache position, relative to which water depth is computed. This assumes that
-            // this cache is correctly placed. I don't think there is a good way to know at validation time, so this is a pitfall
-            // at the moment.
-            Shader.SetGlobalFloat("_SeaLevel", transform.position.y);
-=======
             if (updateComponents || isDepthCacheCameraCreation)
             {
                 // Calculate here so it is always updated.
@@ -229,7 +223,6 @@
                 _camDepthCache.targetTexture.Release();
                 _camDepthCache.targetTexture = null;
             }
->>>>>>> f70f6440
 
             if (_camDepthCache.targetTexture == null)
             {
@@ -305,6 +298,11 @@
                 return;
             }
 
+            // Set average water height from this cache position, relative to which water depth is computed. This assumes that
+            // this cache is correctly placed. I don't think there is a good way to know at validation time, so this is a pitfall
+            // at the moment.
+            Shader.SetGlobalFloat("_SeaLevel", transform.position.y);
+
             // Render scene, saving depths in depth buffer.
             _camDepthCache.Render();
 
@@ -650,21 +648,13 @@
                 isValid = false;
             }
 
-<<<<<<< HEAD
             if (ocean != null && ocean.Root != null && transform.position.y < ocean.Root.position.y)
             {
                 showMessage
                 (
-                    "Validation: The depth cache must be placed at the sea level or higher.",
-                    ValidatedHelper.MessageType.Error, this
-=======
-            if (ocean != null && ocean.Root != null && !Mathf.Approximately(transform.position.y, ocean.Root.position.y))
-            {
-                showMessage
-                (
-                    "It is recommended that the cache is placed at the same height (y component of position) as the ocean, i.e. at the sea level. If the cache is created before the ocean is present, the cache height will inform the sea level.",
+                    "The depth cache must be placed at the same height as the ocean object, or higher. Depth caches must be above sea level.",
                     "Set the Y position to the same height as the ocean object.",
-                    ValidatedHelper.MessageType.Warning, this,
+                    ValidatedHelper.MessageType.Error, this,
                     FixHeight
                 );
 
@@ -679,7 +669,6 @@
                     "Adjust the rotation on this transform and parents in the hierarchy to eliminate X and Z rotation.",
                     ValidatedHelper.MessageType.Error, this,
                     FixRotation
->>>>>>> f70f6440
                 );
 
                 isValid = false;
