--- conflicted
+++ resolved
@@ -35,12 +35,8 @@
     /// <summary>
     /// Base class for scripts that register input to the various LOD data types.
     /// </summary>
-<<<<<<< HEAD
     [ExecuteAlways]
-    public abstract class RegisterLodDataInputBase : MonoBehaviour, ILodDataInput
-=======
     public abstract class RegisterLodDataInputBase : MonoBehaviour, ILodDataInput, IValidated
->>>>>>> ede11d9c
     {
         [SerializeField, Tooltip("Check that the shader applied to this object matches the input type (so e.g. an Animated Waves input object has an Animated Waves input shader.")]
         bool _checkShaderName = true;
@@ -76,17 +72,13 @@
 
             if (_renderer)
             {
-<<<<<<< HEAD
-                _material = _renderer.sharedMaterial;
-=======
                 if (_checkShaderName)
                 {
                     CheckShaderName(_renderer);
                 }
+                
+                _material = _renderer.sharedMaterial;
 
-                _materials[0] = _renderer.sharedMaterial;
-                _materials[1] = new Material(_renderer.sharedMaterial);
->>>>>>> ede11d9c
             }
         }
 
