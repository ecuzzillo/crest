--- conflicted
+++ resolved
@@ -44,26 +44,15 @@
         public static int sp_Weight = Shader.PropertyToID("_Weight");
 
         static DuplicateKeyComparer<int> s_comparer = new DuplicateKeyComparer<int>();
-<<<<<<< HEAD
-        static Dictionary<Type, OceanInput> _registrar = new Dictionary<Type, OceanInput>();
-=======
         static Dictionary<Type, OceanInput> s_registrar = new Dictionary<Type, OceanInput>();
->>>>>>> f705678b
 
         public static OceanInput GetRegistrar(Type lodDataMgrType)
         {
             OceanInput registered;
-<<<<<<< HEAD
-            if (!_registrar.TryGetValue(lodDataMgrType, out registered))
-            {
-                registered = new OceanInput(s_comparer);
-                _registrar.Add(lodDataMgrType, registered);
-=======
             if (!s_registrar.TryGetValue(lodDataMgrType, out registered))
             {
                 registered = new OceanInput(s_comparer);
                 s_registrar.Add(lodDataMgrType, registered);
->>>>>>> f705678b
             }
             return registered;
         }
@@ -102,11 +91,7 @@
         static void InitStatics()
         {
             // Init here from 2019.3 onwards
-<<<<<<< HEAD
-            _registrar = new Dictionary<System.Type, OceanInput>();
-=======
             s_registrar.Clear();
->>>>>>> f705678b
             sp_Weight = Shader.PropertyToID("_Weight");
         }
     }
