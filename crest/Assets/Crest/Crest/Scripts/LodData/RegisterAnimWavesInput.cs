﻿// Crest Ocean System

// This file is subject to the MIT License as seen in the root of this folder structure (LICENSE)

using UnityEditor;
using UnityEngine;

namespace Crest
{
    /// <summary>
    /// Registers a custom input to the wave shape. Attach this GameObjects that you want to render into the displacmeent textures to affect ocean shape.
    /// </summary>
    [ExecuteAlways]
<<<<<<< HEAD
    public class RegisterAnimWavesInput : RegisterLodDataInputWithSplineSupport<LodDataMgrAnimWaves>
=======
    [AddComponentMenu(MENU_PREFIX + "Animated Waves Input")]
    public class RegisterAnimWavesInput : RegisterLodDataInput<LodDataMgrAnimWaves>
>>>>>>> 20793a47
    {
        public override bool Enabled => true;

        [Header("Anim Waves Input Settings")]
        [SerializeField, Tooltip("Which octave to render into, for example set this to 2 to use render into the 2m-4m octave. These refer to the same octaves as the wave spectrum editor. Set this value to 0 to render into all LODs.")]
        float _octaveWavelength = 0f;
        public override float Wavelength
        {
            get
            {
                return _octaveWavelength;
            }
        }

        public readonly static Color s_gizmoColor = new Color(0f, 1f, 0f, 0.5f);
        protected override Color GizmoColor => s_gizmoColor;

        protected override string ShaderPrefix => "Crest/Inputs/Animated Waves";

        protected override string SplineShaderName => "Crest/Inputs/Animated Waves/Add Water Height From Geometry";
        protected override Vector2 DefaultCustomData => Vector2.zero;

        [SerializeField, Tooltip(k_displacementCorrectionTooltip)]
        bool _followHorizontalMotion = true;
        protected override bool FollowHorizontalMotion => _followHorizontalMotion;

        [SerializeField, Tooltip("Inform ocean how much this input will displace the ocean surface vertically. This is used to set bounding box heights for the ocean tiles.")]
        float _maxDisplacementVertical = 0f;
        [SerializeField, Tooltip("Inform ocean how much this input will displace the ocean surface horizontally. This is used to set bounding box widths for the ocean tiles.")]
        float _maxDisplacementHorizontal = 0f;

        [SerializeField, Tooltip("Use the bounding box of an attached renderer component to determine the max vertical displacement.")]
        bool _reportRendererBoundsToOceanSystem = false;

        protected override void Update()
        {
            base.Update();

            if (OceanRenderer.Instance == null)
            {
                return;
            }

            var maxDispVert = 0f;

            // let ocean system know how far from the sea level this shape may displace the surface
            if (_reportRendererBoundsToOceanSystem)
            {
                var minY = _renderer.bounds.min.y;
                var maxY = _renderer.bounds.max.y;
                var seaLevel = OceanRenderer.Instance.SeaLevel;
                maxDispVert = Mathf.Max(Mathf.Abs(seaLevel - minY), Mathf.Abs(seaLevel - maxY));
            }

            maxDispVert = Mathf.Max(maxDispVert, _maxDisplacementVertical);

            if (_maxDisplacementHorizontal > 0f || _maxDisplacementVertical > 0f)
            {
                OceanRenderer.Instance.ReportMaxDisplacementFromShape(_maxDisplacementHorizontal, maxDispVert, 0f);
            }
        }

#if UNITY_EDITOR
        // Animated waves are always enabled
        protected override bool FeatureEnabled(OceanRenderer ocean) => true;
        protected override void FixOceanFeatureDisabled(SerializedObject oceanComponent) { }
#endif // UNITY_EDITOR
    }
}<|MERGE_RESOLUTION|>--- conflicted
+++ resolved
@@ -11,12 +11,8 @@
     /// Registers a custom input to the wave shape. Attach this GameObjects that you want to render into the displacmeent textures to affect ocean shape.
     /// </summary>
     [ExecuteAlways]
-<<<<<<< HEAD
+    [AddComponentMenu(MENU_PREFIX + "Animated Waves Input")]
     public class RegisterAnimWavesInput : RegisterLodDataInputWithSplineSupport<LodDataMgrAnimWaves>
-=======
-    [AddComponentMenu(MENU_PREFIX + "Animated Waves Input")]
-    public class RegisterAnimWavesInput : RegisterLodDataInput<LodDataMgrAnimWaves>
->>>>>>> 20793a47
     {
         public override bool Enabled => true;
 
