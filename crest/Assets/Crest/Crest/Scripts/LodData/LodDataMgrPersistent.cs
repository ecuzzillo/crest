--- conflicted
+++ resolved
@@ -30,19 +30,17 @@
         readonly int sp_SimDeltaTime = Shader.PropertyToID("_SimDeltaTime");
         readonly int sp_SimDeltaTimePrev = Shader.PropertyToID("_SimDeltaTimePrev");
 
-<<<<<<< HEAD
         public override void FlipBuffers()
         {
             base.FlipBuffers();
 
             _sources.Flip();
         }
-=======
+
         // This is how far the simulation time is behind unity's time
         float _timeToSimulate = 0f;
 
         public int LastUpdateSubstepCount { get; private set; }
->>>>>>> 922f59be
 
         public LodDataMgrPersistent(OceanRenderer ocean) : base(ocean)
         {
@@ -158,18 +156,13 @@
                 // Only add forces if we did a step
                 if (substepDt > 0f)
                 {
-<<<<<<< HEAD
-                    buf.SetRenderTarget(_targets.Current, _targets.Current.depthBuffer, 0, CubemapFace.Unknown, lodIdx);
-                    SubmitDraws(lodIdx, buf);
-=======
                     for (var lodIdx = lodCount - 1; lodIdx >= 0; lodIdx--)
                     {
                         buf.SetGlobalFloat("_MinWavelength", ocean._lodTransform.MaxWavelength(lodIdx) / 2f);
                         buf.SetGlobalFloat("_LodIdx", lodIdx);
-                        buf.SetRenderTarget(_targets, _targets.depthBuffer, 0, CubemapFace.Unknown, lodIdx);
+                        buf.SetRenderTarget(_targets.Current, _targets.Current.depthBuffer, 0, CubemapFace.Unknown, lodIdx);
                         SubmitDraws(lodIdx, buf);
                     }
->>>>>>> 922f59be
                 }
 
                 _substepDtPrevious = substepDt;
