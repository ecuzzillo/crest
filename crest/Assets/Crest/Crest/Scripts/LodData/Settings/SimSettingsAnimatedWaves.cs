--- conflicted
+++ resolved
@@ -50,12 +50,7 @@
 
             if (result == null)
             {
-<<<<<<< HEAD
                 // Usually should not happen but seems this can be called before singletons are initialised in edit mode.
-=======
-                // this should not be hit - return null to create null ref exceptions
-                Debug.Assert(false, "Could not create collision provider. Collision source = " + _collisionSource.ToString(), this);
->>>>>>> 2cbc5962
                 return null;
             }
 
