--- conflicted
+++ resolved
@@ -11,12 +11,8 @@
     /// Registers a custom input to the foam simulation. Attach this GameObjects that you want to influence the foam simulation, such as depositing foam on the surface.
     /// </summary>
     [ExecuteAlways]
-<<<<<<< HEAD
+    [AddComponentMenu(MENU_PREFIX + "Foam Input")]
     public class RegisterFoamInput : RegisterLodDataInputWithSplineSupport<LodDataMgrFoam, SplinePointDataFoam>
-=======
-    [AddComponentMenu(MENU_PREFIX + "Foam Input")]
-    public class RegisterFoamInput : RegisterLodDataInputDisplacementCorrection<LodDataMgrFoam>
->>>>>>> 20793a47
     {
         public override bool Enabled => true;
 
