﻿// Crest Ocean System

// This file is subject to the MIT License as seen in the root of this folder structure (LICENSE)

//#define PROFILE_CONSTRUCTION

using System.Collections;
using UnityEngine;

namespace Crest
{
    /// <summary>
    /// Instantiates all the ocean geometry, as a set of tiles.
    /// </summary>
    public static class OceanBuilder
    {
        // The comments below illustrate case when BASE_VERT_DENSITY = 2. The ocean mesh is built up from these patches. Rotational symmetry
        // is used where possible to eliminate combinations. The slim variants are used to eliminate overlap between patches.
        enum PatchType
        {
            /// <summary>
            /// Adds no skirt. Used in interior of highest detail LOD (0)
            ///
            ///    1 -------
            ///      |  |  |
            ///  z   -------
            ///      |  |  |
            ///    0 -------
            ///      0     1
            ///         x
            ///
            /// </summary>
            Interior,

            /// <summary>
            /// Adds a full skirt all of the way around a patch
            ///
            ///      -------------
            ///      |  |  |  |  |
            ///    1 -------------
            ///      |  |  |  |  |
            ///  z   -------------
            ///      |  |  |  |  |
            ///    0 -------------
            ///      |  |  |  |  |
            ///      -------------
            ///         0     1
            ///            x
            ///
            /// </summary>
            Fat,

            /// <summary>
            /// Adds a skirt on the right hand side of the patch
            ///
            ///    1 ----------
            ///      |  |  |  |
            ///  z   ----------
            ///      |  |  |  |
            ///    0 ----------
            ///      0     1
            ///         x
            ///
            /// </summary>
            FatX,

            /// <summary>
            /// Adds a skirt on the right hand side of the patch, removes skirt from top
            /// </summary>
            FatXSlimZ,

            /// <summary>
            /// Outer most side - this adds an extra skirt on the left hand side of the patch,
            /// which will point outwards and be extended to Zfar
            ///
            ///    1 --------------------------------------------------------------------------------------
            ///      |  |  |                                                                              |
            ///  z   --------------------------------------------------------------------------------------
            ///      |  |  |                                                                              |
            ///    0 --------------------------------------------------------------------------------------
            ///      0     1
            ///         x
            ///
            /// </summary>
            FatXOuter,

            /// <summary>
            /// Adds skirts at the top and right sides of the patch
            /// </summary>
            FatXZ,

            /// <summary>
            /// Adds skirts at the top and right sides of the patch and pushes them to horizon
            /// </summary>
            FatXZOuter,

            /// <summary>
            /// One less set of verts in x direction
            /// </summary>
            SlimX,

            /// <summary>
            /// One less set of verts in both x and z directions
            /// </summary>
            SlimXZ,

            /// <summary>
            /// One less set of verts in x direction, extra verts at start of z direction
            ///
            ///      ----
            ///      |  |
            ///    1 ----
            ///      |  |
            ///  z   ----
            ///      |  |
            ///    0 ----
            ///      0     1
            ///         x
            ///
            /// </summary>
            SlimXFatZ,

            /// <summary>
            /// Number of patch types
            /// </summary>
            Count,
        }

        public static Transform GenerateMesh(OceanRenderer ocean, int lodDataResolution, int geoDownSampleFactor, int lodCount)
        {
            if (lodCount < 1)
            {
                Debug.LogError("Invalid LOD count: " + lodCount.ToString(), ocean);
                return null;
            }

            int oceanLayer = LayerMask.NameToLayer(ocean.LayerName);
            if (oceanLayer == -1)
            {
                Debug.LogError("Invalid ocean layer: " + ocean.LayerName + " please add this layer.", ocean);
                oceanLayer = 0;
            }

#if PROFILE_CONSTRUCTION
            System.Diagnostics.Stopwatch sw = new System.Diagnostics.Stopwatch();
            sw.Start();
#endif

            // create mesh data
            Mesh[] meshInsts = new Mesh[(int)PatchType.Count];
            // 4 tiles across a LOD, and support lowering density by a factor
            var tileResolution = Mathf.Round(0.25f * lodDataResolution / geoDownSampleFactor);
            for (int i = 0; i < (int)PatchType.Count; i++)
            {
                meshInsts[i] = BuildOceanPatch((PatchType)i, tileResolution);
            }

            ClearOutTiles(ocean);

<<<<<<< HEAD
            // Create the LOD data managers
            ocean._lodDataAnimWaves = LodDataMgr.Create<LodDataMgrAnimWaves, SimSettingsAnimatedWaves>(ocean.gameObject, ref ocean._simSettingsAnimatedWaves);
            if (ocean.CreateDynamicWaveSim)
            {
                ocean._lodDataDynWaves = LodDataMgr.Create<LodDataMgrDynWaves, SimSettingsWave>(ocean.gameObject, ref ocean._simSettingsDynamicWaves);
            }
            if (ocean.CreateFlowSim)
            {
                ocean._lodDataFlow = LodDataMgr.Create<LodDataMgrFlow, SimSettingsFlow>(ocean.gameObject, ref ocean._simSettingsFlow);
            }
            if (ocean.CreateFoamSim)
            {
                ocean._lodDataFoam = LodDataMgr.Create<LodDataMgrFoam, SimSettingsFoam>(ocean.gameObject, ref ocean._simSettingsFoam);
            }
            if (ocean.CreateShadowData)
            {
                ocean._lodDataShadow = LodDataMgr.Create<LodDataMgrShadow, SimSettingsShadow>(ocean.gameObject, ref ocean._simSettingsShadow);
            }
            if (ocean.CreateSeaFloorDepthData)
            {
                ocean._lodDataSeaDepths = LodDataMgr.Create<LodDataMgrSeaFloorDepth, SimSettingsSeaFloorDepth>(ocean.gameObject, ref ocean._simSettingsSeaFloorDepth);
            }
            if (ocean.CreateClipSurfaceData)
=======
            var root = new GameObject("Root");
            root.hideFlags = ocean._hideOceanTileGameObjects ? HideFlags.HideAndDontSave : HideFlags.DontSave;
            root.transform.parent = ocean.transform;
            root.transform.localPosition = Vector3.zero;
            root.transform.localRotation = Quaternion.identity;
            root.transform.localScale = Vector3.one;

            for (int i = 0; i < lodCount; i++)
>>>>>>> ab7e3efe
            {
                CreateLOD(ocean, root.transform, i, lodCount, meshInsts, lodDataResolution, geoDownSampleFactor, oceanLayer);
            }

#if PROFILE_CONSTRUCTION
            sw.Stop();
            Debug.Log( "Finished generating " + lodCount.ToString() + " LODs, time: " + (1000.0*sw.Elapsed.TotalSeconds).ToString(".000") + "ms" );
#endif

            return root.transform;
        }

        public static void ClearOutTiles(OceanRenderer ocean)
        {
            if (ocean.Root == null)
            {
                return;
            }

            // Remove existing LODs
            for (int i = 0; i < ocean.Root.childCount; i++)
            {
                var child = ocean.Root.GetChild(i);
                if (child.name.StartsWith("Tile_L"))
                {
                    DestroyGO(child);

                    i--;
                }
            }

            DestroyGO(ocean.Root);
        }

        static void DestroyGO(Transform go)
        {
            go.parent = null;

#if UNITY_EDITOR
            if (UnityEditor.EditorApplication.isPlaying)
            {
                Object.Destroy(go.gameObject);
            }
            else
            {
                Object.DestroyImmediate(go.gameObject);
            }
#else
            Object.Destroy(go.gameObject);
#endif
        }

        static Mesh BuildOceanPatch(PatchType pt, float vertDensity)
        {
            ArrayList verts = new ArrayList();
            ArrayList indices = new ArrayList();

            // stick a bunch of verts into a 1m x 1m patch (scaling happens later)
            float dx = 1f / vertDensity;


            //////////////////////////////////////////////////////////////////////////////////
            // verts

            // see comments within PatchType for diagrams of each patch mesh

            // skirt widths on left, right, bottom and top (in order)
            float skirtXminus = 0f, skirtXplus = 0f;
            float skirtZminus = 0f, skirtZplus = 0f;
            // set the patch size
            if (pt == PatchType.Fat) { skirtXminus = skirtXplus = skirtZminus = skirtZplus = 1f; }
            else if (pt == PatchType.FatX || pt == PatchType.FatXOuter) { skirtXplus = 1f; }
            else if (pt == PatchType.FatXZ || pt == PatchType.FatXZOuter) { skirtXplus = skirtZplus = 1f; }
            else if (pt == PatchType.FatXSlimZ) { skirtXplus = 1f; skirtZplus = -1f; }
            else if (pt == PatchType.SlimX) { skirtXplus = -1f; }
            else if (pt == PatchType.SlimXZ) { skirtXplus = skirtZplus = -1f; }
            else if (pt == PatchType.SlimXFatZ) { skirtXplus = -1f; skirtZplus = 1f; }

            float sideLength_verts_x = 1f + vertDensity + skirtXminus + skirtXplus;
            float sideLength_verts_z = 1f + vertDensity + skirtZminus + skirtZplus;

            float start_x = -0.5f - skirtXminus * dx;
            float start_z = -0.5f - skirtZminus * dx;
            float end_x = 0.5f + skirtXplus * dx;
            float end_z = 0.5f + skirtZplus * dx;

            for (float j = 0; j < sideLength_verts_z; j++)
            {
                // interpolate z across patch
                float z = Mathf.Lerp(start_z, end_z, j / (sideLength_verts_z - 1f));

                // push outermost edge out to horizon
                if (pt == PatchType.FatXZOuter && j == sideLength_verts_z - 1f)
                    z *= 100f;

                for (float i = 0; i < sideLength_verts_x; i++)
                {
                    // interpolate x across patch
                    float x = Mathf.Lerp(start_x, end_x, i / (sideLength_verts_x - 1f));

                    // push outermost edge out to horizon
                    if (i == sideLength_verts_x - 1f && (pt == PatchType.FatXOuter || pt == PatchType.FatXZOuter))
                        x *= 100f;

                    // could store something in y, although keep in mind this is a shared mesh that is shared across multiple lods
                    verts.Add(new Vector3(x, 0f, z));
                }
            }


            //////////////////////////////////////////////////////////////////////////////////
            // indices

            int sideLength_squares_x = (int)sideLength_verts_x - 1;
            int sideLength_squares_z = (int)sideLength_verts_z - 1;

            for (int j = 0; j < sideLength_squares_z; j++)
            {
                for (int i = 0; i < sideLength_squares_x; i++)
                {
                    bool flipEdge = false;

                    if (i % 2 == 1) flipEdge = !flipEdge;
                    if (j % 2 == 1) flipEdge = !flipEdge;

                    int i0 = i + j * (sideLength_squares_x + 1);
                    int i1 = i0 + 1;
                    int i2 = i0 + (sideLength_squares_x + 1);
                    int i3 = i2 + 1;

                    if (!flipEdge)
                    {
                        // tri 1
                        indices.Add(i3);
                        indices.Add(i1);
                        indices.Add(i0);

                        // tri 2
                        indices.Add(i0);
                        indices.Add(i2);
                        indices.Add(i3);
                    }
                    else
                    {
                        // tri 1
                        indices.Add(i3);
                        indices.Add(i1);
                        indices.Add(i2);

                        // tri 2
                        indices.Add(i0);
                        indices.Add(i2);
                        indices.Add(i1);
                    }
                }
            }


            //////////////////////////////////////////////////////////////////////////////////
            // create mesh

            Mesh mesh = new Mesh();
            mesh.hideFlags = HideFlags.DontSave;
            if (verts != null && verts.Count > 0)
            {
                Vector3[] arrV = new Vector3[verts.Count];
                verts.CopyTo(arrV);

                int[] arrI = new int[indices.Count];
                indices.CopyTo(arrI);

                mesh.SetIndices(null, MeshTopology.Triangles, 0);
                mesh.vertices = arrV;
                mesh.normals = null;
                mesh.SetIndices(arrI, MeshTopology.Triangles, 0);

                // recalculate bounds. add a little allowance for snapping. in the chunk renderer script, the bounds will be expanded further
                // to allow for horizontal displacement
                mesh.RecalculateBounds();
                Bounds bounds = mesh.bounds;
                bounds.extents = new Vector3(bounds.extents.x + dx, 100f, bounds.extents.z + dx);
                mesh.bounds = bounds;
                mesh.name = pt.ToString();
            }
            return mesh;
        }

        static void CreateLOD(OceanRenderer ocean, Transform parent, int lodIndex, int lodCount, Mesh[] meshData, int lodDataResolution, int geoDownSampleFactor, int oceanLayer)
        {
            float horizScale = Mathf.Pow(2f, lodIndex);

            bool isBiggestLOD = lodIndex == lodCount - 1;
            bool generateSkirt = isBiggestLOD && !ocean._disableSkirt;

            Vector2[] offsets;
            PatchType[] patchTypes;

            PatchType leadSideType = generateSkirt ? PatchType.FatXOuter : PatchType.SlimX;
            PatchType trailSideType = generateSkirt ? PatchType.FatXOuter : PatchType.FatX;
            PatchType leadCornerType = generateSkirt ? PatchType.FatXZOuter : PatchType.SlimXZ;
            PatchType trailCornerType = generateSkirt ? PatchType.FatXZOuter : PatchType.FatXZ;
            PatchType tlCornerType = generateSkirt ? PatchType.FatXZOuter : PatchType.SlimXFatZ;
            PatchType brCornerType = generateSkirt ? PatchType.FatXZOuter : PatchType.FatXSlimZ;

            if (lodIndex != 0)
            {
                // instance indices:
                //    0  1  2  3
                //    4        5
                //    6        7
                //    8  9  10 11
                offsets = new Vector2[] {
                    new Vector2(-1.5f,1.5f),    new Vector2(-0.5f,1.5f),    new Vector2(0.5f,1.5f),     new Vector2(1.5f,1.5f),
                    new Vector2(-1.5f,0.5f),                                                            new Vector2(1.5f,0.5f),
                    new Vector2(-1.5f,-0.5f),                                                           new Vector2(1.5f,-0.5f),
                    new Vector2(-1.5f,-1.5f),   new Vector2(-0.5f,-1.5f),   new Vector2(0.5f,-1.5f),    new Vector2(1.5f,-1.5f),
                };

                // usually rings have an extra side of verts that point inwards. the outermost ring has both the inward
                // verts and also and additional outwards set of verts that go to the horizon
                patchTypes = new PatchType[] {
                    tlCornerType,         leadSideType,           leadSideType,         leadCornerType,
                    trailSideType,                                                      leadSideType,
                    trailSideType,                                                      leadSideType,
                    trailCornerType,      trailSideType,          trailSideType,        brCornerType,
                };
            }
            else
            {
                // first LOD has inside bit as well:
                //    0  1  2  3
                //    4  5  6  7
                //    8  9  10 11
                //    12 13 14 15
                offsets = new Vector2[] {
                    new Vector2(-1.5f,1.5f),    new Vector2(-0.5f,1.5f),    new Vector2(0.5f,1.5f),     new Vector2(1.5f,1.5f),
                    new Vector2(-1.5f,0.5f),    new Vector2(-0.5f,0.5f),    new Vector2(0.5f,0.5f),     new Vector2(1.5f,0.5f),
                    new Vector2(-1.5f,-0.5f),   new Vector2(-0.5f,-0.5f),   new Vector2(0.5f,-0.5f),    new Vector2(1.5f,-0.5f),
                    new Vector2(-1.5f,-1.5f),   new Vector2(-0.5f,-1.5f),   new Vector2(0.5f,-1.5f),    new Vector2(1.5f,-1.5f),
                };


                // all interior - the "side" types have an extra skirt that points inwards - this means that this inner most
                // section doesn't need any skirting. this is good - this is the highest density part of the mesh.
                patchTypes = new PatchType[] {
                    tlCornerType,       leadSideType,           leadSideType,           leadCornerType,
                    trailSideType,      PatchType.Interior,     PatchType.Interior,     leadSideType,
                    trailSideType,      PatchType.Interior,     PatchType.Interior,     leadSideType,
                    trailCornerType,    trailSideType,          trailSideType,          brCornerType,
                };
            }

            // debug toggle to force all patches to be the same. they'll be made with a surrounding skirt to make sure patches
            // overlap
            if (ocean._uniformTiles)
            {
                for (int i = 0; i < patchTypes.Length; i++)
                {
                    patchTypes[i] = PatchType.Fat;
                }
            }

            // create the ocean patches
            for (int i = 0; i < offsets.Length; i++)
            {
                // instantiate and place patch
                var patch = new GameObject(string.Format("Tile_L{0}", lodIndex));
                patch.hideFlags = HideFlags.DontSave;
                patch.layer = oceanLayer;
                patch.transform.parent = parent;
                Vector2 pos = offsets[i];
                patch.transform.localPosition = horizScale * new Vector3(pos.x, 0f, pos.y);
                // scale only horizontally, otherwise culling bounding box will be scaled up in y
                patch.transform.localScale = new Vector3(horizScale, 1f, horizScale);

                patch.AddComponent<OceanChunkRenderer>().SetInstanceData(lodIndex, lodCount, lodDataResolution, geoDownSampleFactor);
                patch.AddComponent<MeshFilter>().sharedMesh = meshData[(int)patchTypes[i]];

                var mr = patch.AddComponent<MeshRenderer>();

                // Sorting order to stop unity drawing it back to front. make the innermost 4 tiles draw first, followed by
                // the rest of the tiles by LOD index. all this happens before layer 0 - the sorting layer takes priority over the
                // render queue it seems! ( https://cdry.wordpress.com/2017/04/28/unity-render-queues-vs-sorting-layers/ ). This pushes
                // ocean rendering way early, so transparent objects will by default render afterwards, which is typical for water rendering.
                mr.sortingOrder = -lodCount + (patchTypes[i] == PatchType.Interior ? -1 : lodIndex);

                // I don't think one would use light probes for a purely specular water surface? (although diffuse foam shading would benefit)
                mr.lightProbeUsage = UnityEngine.Rendering.LightProbeUsage.Off;
                mr.shadowCastingMode = UnityEngine.Rendering.ShadowCastingMode.Off; // arbitrary - could be turned on if desired
                mr.receiveShadows = false; // this setting is ignored by unity for the transparent ocean shader
                mr.motionVectorGenerationMode = MotionVectorGenerationMode.ForceNoMotion;
                mr.material = ocean.OceanMaterial;

                // rotate side patches to point the +x side outwards
                bool rotateXOutwards = patchTypes[i] == PatchType.FatX || patchTypes[i] == PatchType.FatXOuter || patchTypes[i] == PatchType.SlimX || patchTypes[i] == PatchType.SlimXFatZ;
                if (rotateXOutwards)
                {
                    if (Mathf.Abs(pos.y) >= Mathf.Abs(pos.x))
                        patch.transform.localEulerAngles = -Vector3.up * 90f * Mathf.Sign(pos.y);
                    else
                        patch.transform.localEulerAngles = pos.x < 0f ? Vector3.up * 180f : Vector3.zero;
                }

                // rotate the corner patches so the +x and +z sides point outwards
                bool rotateXZOutwards = patchTypes[i] == PatchType.FatXZ || patchTypes[i] == PatchType.SlimXZ || patchTypes[i] == PatchType.FatXSlimZ || patchTypes[i] == PatchType.FatXZOuter;
                if (rotateXZOutwards)
                {
                    // xz direction before rotation
                    Vector3 from = new Vector3(1f, 0f, 1f).normalized;
                    // target xz direction is outwards vector given by local patch position - assumes this patch is a corner (checked below)
                    Vector3 to = patch.transform.localPosition.normalized;
                    if (Mathf.Abs(patch.transform.localPosition.x) < 0.0001f || Mathf.Abs(Mathf.Abs(patch.transform.localPosition.x) - Mathf.Abs(patch.transform.localPosition.z)) > 0.001f)
                    {
                        Debug.LogWarning("Skipped rotating a patch because it isn't a corner, click here to highlight.", patch);
                        continue;
                    }

                    // Detect 180 degree rotations as it doesn't always rotate around Y
                    if (Vector3.Dot(from, to) < -0.99f)
                        patch.transform.localEulerAngles = Vector3.up * 180f;
                    else
                        patch.transform.localRotation = Quaternion.FromToRotation(from, to);
                }
            }
        }
    }
}<|MERGE_RESOLUTION|>--- conflicted
+++ resolved
@@ -157,31 +157,6 @@
 
             ClearOutTiles(ocean);
 
-<<<<<<< HEAD
-            // Create the LOD data managers
-            ocean._lodDataAnimWaves = LodDataMgr.Create<LodDataMgrAnimWaves, SimSettingsAnimatedWaves>(ocean.gameObject, ref ocean._simSettingsAnimatedWaves);
-            if (ocean.CreateDynamicWaveSim)
-            {
-                ocean._lodDataDynWaves = LodDataMgr.Create<LodDataMgrDynWaves, SimSettingsWave>(ocean.gameObject, ref ocean._simSettingsDynamicWaves);
-            }
-            if (ocean.CreateFlowSim)
-            {
-                ocean._lodDataFlow = LodDataMgr.Create<LodDataMgrFlow, SimSettingsFlow>(ocean.gameObject, ref ocean._simSettingsFlow);
-            }
-            if (ocean.CreateFoamSim)
-            {
-                ocean._lodDataFoam = LodDataMgr.Create<LodDataMgrFoam, SimSettingsFoam>(ocean.gameObject, ref ocean._simSettingsFoam);
-            }
-            if (ocean.CreateShadowData)
-            {
-                ocean._lodDataShadow = LodDataMgr.Create<LodDataMgrShadow, SimSettingsShadow>(ocean.gameObject, ref ocean._simSettingsShadow);
-            }
-            if (ocean.CreateSeaFloorDepthData)
-            {
-                ocean._lodDataSeaDepths = LodDataMgr.Create<LodDataMgrSeaFloorDepth, SimSettingsSeaFloorDepth>(ocean.gameObject, ref ocean._simSettingsSeaFloorDepth);
-            }
-            if (ocean.CreateClipSurfaceData)
-=======
             var root = new GameObject("Root");
             root.hideFlags = ocean._hideOceanTileGameObjects ? HideFlags.HideAndDontSave : HideFlags.DontSave;
             root.transform.parent = ocean.transform;
@@ -190,7 +165,6 @@
             root.transform.localScale = Vector3.one;
 
             for (int i = 0; i < lodCount; i++)
->>>>>>> ab7e3efe
             {
                 CreateLOD(ocean, root.transform, i, lodCount, meshInsts, lodDataResolution, geoDownSampleFactor, oceanLayer);
             }
