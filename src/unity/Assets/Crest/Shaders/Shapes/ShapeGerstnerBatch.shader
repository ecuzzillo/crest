--- conflicted
+++ resolved
@@ -49,20 +49,11 @@
 				v2f vert( appdata_t v )
 				{
 					v2f o;
-<<<<<<< HEAD
-					o.vertex = UnityObjectToClipPos( v.vertex );
-
-					// compute world pos from quad uv
-					float2 worldXZ = LD_0_UVToWorld(v.uv);
-
-					o.worldPos_wt.xy = worldXZ;// mul(unity_ObjectToWorld, v.vertex).xz;
-=======
 					o.vertex = float4(v.vertex.x, -v.vertex.y, 0., .5);
 
 					float2 worldXZ = LD_0_UVToWorld(v.uv);
 
 					o.worldPos_wt.xy = worldXZ;
->>>>>>> d2185f5f
 					o.worldPos_wt.z = v.color.x;
 
 					o.uv = v.uv;
