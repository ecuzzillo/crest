--- conflicted
+++ resolved
@@ -75,14 +75,10 @@
 				Flow(offsets, weights);
 
 				// this lods waves
-<<<<<<< HEAD
 				float2 uv_0_flow_0 = LD_0_WorldToUV(worldPosXZ - offsets[0] * flow);
 				float2 uv_0_flow_1 = LD_0_WorldToUV(worldPosXZ - offsets[1] * flow);
-				SampleDisplacements(_LD_Sampler_AnimatedWaves_0, uv_0_flow_0, weights[0], 0.0, 0., result);
-				SampleDisplacements(_LD_Sampler_AnimatedWaves_0, uv_0_flow_1, weights[1], 0.0, 0., result);
-=======
-				SampleDisplacements(_LD_Sampler_AnimatedWaves_0, i.uv, 1.0, result);
->>>>>>> 1528d415
+				SampleDisplacements(_LD_Sampler_AnimatedWaves_0, uv_0_flow_0, weights[0], result);
+				SampleDisplacements(_LD_Sampler_AnimatedWaves_0, uv_0_flow_1, weights[1], result);
 
 				// waves to combine down from the next lod up the chain
 				SampleDisplacements(_LD_Sampler_AnimatedWaves_1, uv_1, 1.0, result);
