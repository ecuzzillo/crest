--- conflicted
+++ resolved
@@ -112,7 +112,7 @@
 				#pragma shader_feature _DEBUGVISUALISEFLOW_ON
 				#pragma shader_feature _DEBUGDISABLESMOOTHLOD_ON
 				#pragma shader_feature _COMPILESHADERWITHDEBUGINFO_ON
-				
+
 				#if _COMPILESHADERWITHDEBUGINFO_ON
 				#pragma enable_d3d11_debug_symbols
 				#endif
@@ -239,7 +239,7 @@
 					o.debugtint = wt_0 * tintCols[_LD_LodIdx_0 % TINT_COUNT] + wt_1 * tintCols[_LD_LodIdx_1 % TINT_COUNT];
 					#endif
 
-					// view-projection	
+					// view-projection
 					o.vertex = mul(UNITY_MATRIX_VP, float4(o.worldPos, 1.));
 
 					UNITY_TRANSFER_FOG(o, o.vertex);
@@ -289,7 +289,7 @@
 				uniform half _WaveFoamSpecularFallOff;
 				uniform half _WaveFoamSpecularBoost;
 				uniform half _WaveFoamLightScale;
-				
+
 				uniform sampler2D _Normals;
 				uniform half _NormalsStrength;
 				uniform half _NormalsScale;
@@ -379,7 +379,7 @@
 				void ComputeFoam(half i_foam, float2 i_worldXZUndisplaced, float2 i_worldXZ, half3 i_n, float i_pixelZ, float i_sceneZ, half3 i_view, float3 i_lightDir, half i_shadow, out half3 o_bubbleCol, out half4 o_whiteFoamCol)
 				{
 					half foamAmount = i_foam;
-					
+
 					// feather foam very close to shore
 					foamAmount *= saturate((i_sceneZ - i_pixelZ) / _ShorelineFoamMinDepth);
 
@@ -412,7 +412,7 @@
 					o_whiteFoamCol.a = _FoamWhiteColor.a * whiteFoam;
 				}
 
-				void ComputeFoamWithFlow(half2 flow, half i_foam, float2 i_worldXZUndisplaced, float2 i_worldXZ, half3 i_n, float i_pixelZ, float i_sceneZ, half3 i_view, float3 i_lightDir, out half3 o_bubbleCol, out half4 o_whiteFoamCol)
+				void ComputeFoamWithFlow(half2 flow, half i_foam, float2 i_worldXZUndisplaced, float2 i_worldXZ, half3 i_n, float i_pixelZ, float i_sceneZ, half3 i_view, float3 i_lightDir, half i_shadow, out half3 o_bubbleCol, out half4 o_whiteFoamCol)
 				{
 					const float half_period = .05;
 					const float period = half_period * 2;
@@ -431,8 +431,8 @@
 					half4 o_whiteFoamCol2 = half4(0, 0, 0, 0);
 
 
-					ComputeFoam(i_foam, i_worldXZUndisplaced - (flow * sample1_offset), i_worldXZ, i_n, i_pixelZ, i_sceneZ, i_view, i_lightDir, o_bubbleCol1, o_whiteFoamCol1);
-					ComputeFoam(i_foam, i_worldXZUndisplaced - (flow * sample2_offset), i_worldXZ, i_n, i_pixelZ, i_sceneZ, i_view, i_lightDir, o_bubbleCol2, o_whiteFoamCol2);
+					ComputeFoam(i_foam, i_worldXZUndisplaced - (flow * sample1_offset), i_worldXZ, i_n, i_pixelZ, i_sceneZ, i_view, i_lightDir, i_shadow, o_bubbleCol1, o_whiteFoamCol1);
+					ComputeFoam(i_foam, i_worldXZUndisplaced - (flow * sample2_offset), i_worldXZ, i_n, i_pixelZ, i_sceneZ, i_view, i_lightDir, i_shadow, o_bubbleCol2, o_whiteFoamCol2);
 					o_bubbleCol = (sample1_weight * o_bubbleCol1) + (sample2_weight * o_bubbleCol2);
 					o_whiteFoamCol = (sample1_weight * o_whiteFoamCol1) + (sample2_weight * o_whiteFoamCol2);
 				}
@@ -474,7 +474,7 @@
 						col += (_SubSurfaceBase + _SubSurfaceSun * towardsSun) * max(dot(n_geom, view), 0.) * _SubSurfaceColour.rgb * _LightColor0 * i_shadow;
 					}
 					#endif // _SUBSURFACESCATTERING_ON
-					
+
 					// underwater bubbles reflect in light
 					col += bubbleCol;
 
@@ -578,7 +578,7 @@
 					half2 uvDepth = screenPos.xy / screenPos.z;
 					float sceneZ01 = tex2D(_CameraDepthTexture, uvDepth).x;
 					float sceneZ = LinearEyeDepth(sceneZ01);
-					
+
 					// could be per-vertex i reckon
 					float3 lightDir = WorldSpaceLightDir(i.worldPos);
 					half shadow = 1.0
@@ -603,14 +603,10 @@
 					half3 bubbleCol = (half3)0.;
 					#if _FOAM_ON
 					half4 whiteFoamCol;
-<<<<<<< HEAD
 					#if _APPLYFLOWTONORMALS_ON
-					ComputeFoamWithFlow(i.flow, i.foam_screenPos.x, i.lodAlpha_worldXZUndisplaced_oceanDepth.yz, i.worldPos.xz, n_pixel, pixelZ, sceneZ, view, lightDir, bubbleCol, whiteFoamCol);
+					ComputeFoamWithFlow(i.flow, i.foam_screenPos.x, i.lodAlpha_worldXZUndisplaced_oceanDepth.yz, i.worldPos.xz, n_pixel, pixelZ, sceneZ, view, lightDir, shadow, bubbleCol, whiteFoamCol);
 					#else
-					ComputeFoam(i.foam_screenPos.x, i.lodAlpha_worldXZUndisplaced_oceanDepth.yz, i.worldPos.xz, n_pixel, pixelZ, sceneZ, view, lightDir, bubbleCol, whiteFoamCol);
-=======
 					ComputeFoam(i.foam_screenPos.x, i.lodAlpha_worldXZUndisplaced_oceanDepth.yz, i.worldPos.xz, n_pixel, pixelZ, sceneZ, view, lightDir, shadow, bubbleCol, whiteFoamCol);
->>>>>>> 45628b6c
 					#endif
 					#endif
 
@@ -650,7 +646,7 @@
 
 					// Fog
 					UNITY_APPLY_FOG(i.fogCoord, col);
-	
+
 					#if _DEBUGVISUALISESHAPESAMPLE_ON
 					col = lerp(col.rgb, i.debugtint, 0.5);
 					#endif
