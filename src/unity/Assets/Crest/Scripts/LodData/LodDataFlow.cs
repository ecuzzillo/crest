--- conflicted
+++ resolved
@@ -25,14 +25,10 @@
         {
             base.SetAdditionalSimParams(simMaterial);
             simMaterial.SetFloat("_FlowSpeed", Settings._flowSpeed);
-<<<<<<< HEAD
-=======
-
             // assign animated waves - to slot 1 current frame data
             OceanRenderer.Instance._lodDataAnimWaves[LodTransform.LodIndex].BindResultData(1, simMaterial);
             // assign sea floor depth - to slot 1 current frame data
             OceanRenderer.Instance._lodDataAnimWaves[LodTransform.LodIndex].LDSeaDepth.BindResultData(1, simMaterial);
->>>>>>> 4b9c7c95
         }
 
         SimSettingsFlow Settings { get { return _settings as SimSettingsFlow; } }
