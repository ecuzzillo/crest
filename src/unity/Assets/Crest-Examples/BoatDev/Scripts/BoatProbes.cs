--- conflicted
+++ resolved
@@ -5,6 +5,7 @@
 using Crest;
 using System;
 using UnityEngine;
+using UnityEngine.Serialization;
 
 /// <summary>
 /// Boat physics by sampling at multiple probe points.
@@ -50,18 +51,15 @@
 
     private const float WATER_DENSITY = 1000;
 
-<<<<<<< HEAD
-    Rigidbody _rb;
-    SamplingData _samplingData;
-    Rect _localSamplingAABB;
-=======
     public Rigidbody RB { get; private set; }
-    float _totalWeight;
 
     public Vector3 DisplacementToBoat { get; private set; }
     public float BoatWidth { get { return _minSpatialLength; } }
     public bool InWater { get { return true; } }
->>>>>>> cb907f9d
+
+    SamplingData _samplingData;
+    Rect _localSamplingAABB;
+    float _totalWeight;
 
     private void Start()
     {
@@ -102,18 +100,17 @@
             GPUReadbackDisps.Instance.ProcessRequests();
         }
 
-<<<<<<< HEAD
-        Rect thisRect = GetWorldAABB();
         var collProvider = OceanRenderer.Instance.CollisionProvider;
-        if(collProvider.GetSamplingData(ref thisRect, _minSpatialLength, _samplingData))
-        {
-            FixedUpdateBuoyancy(collProvider);
-            FixedUpdateDrag();
-=======
-        var collProvider = OceanRenderer.Instance.CollisionProvider;
+        var thisRect = GetWorldAABB();
+        if (!collProvider.GetSamplingData(ref thisRect, _minSpatialLength, _samplingData))
+        {
+            // No collision coverage for the sample area, in this case use the null provider.
+            collProvider = CollProviderNull.Instance;
+        }
+
         var position = transform.position;
         Vector3 undispPos;
-        if (!collProvider.ComputeUndisplacedPosition(ref position, out undispPos, _minSpatialLength))
+        if (!collProvider.ComputeUndisplacedPosition(ref position, _samplingData, out undispPos))
         {
             // If we couldn't get wave shape, assume flat water at sea level
             undispPos = position;
@@ -122,13 +119,23 @@
 
         Vector3 displacement, waterSurfaceVel;
         bool dispValid, velValid;
-        collProvider.SampleDisplacementVel(ref undispPos, out displacement, out dispValid, out waterSurfaceVel, out velValid, _minSpatialLength);
+        collProvider.SampleDisplacementVel(ref undispPos, _samplingData, out displacement, out dispValid, out waterSurfaceVel, out velValid);
         if (dispValid)
         {
             DisplacementToBoat = displacement;
->>>>>>> cb907f9d
-        }
-
+        }
+
+        if (GPUReadbackFlow.Instance)
+        {
+            GPUReadbackFlow.Instance.ProcessRequests();
+
+            Vector2 surfaceFlow;
+            GPUReadbackFlow.Instance.SampleFlow(ref position, _samplingData, out surfaceFlow);
+            waterSurfaceVel += new Vector3(surfaceFlow.x, 0, surfaceFlow.y);
+        }
+
+        FixedUpdateBuoyancy(collProvider);
+        FixedUpdateDrag(collProvider, waterSurfaceVel);
         FixedUpdateEngine();
 
         collProvider.ReturnSamplingData(_samplingData);
@@ -172,20 +179,14 @@
             var heightDiff = dispPos.y - transformedPoint.y;
             if (heightDiff > 0)
             {
-<<<<<<< HEAD
-                _rb.AddForceAtPosition(archimedesForceMagnitude * heightDiff * Vector3.up * point._factor * _forceMultiplier, transformedPoint);
-=======
-                RB.AddForceAtPosition(archimedesForceMagnitude * distance * Vector3.up * point._weight * _forceMultiplier / _totalWeight, transformedPoint);
->>>>>>> cb907f9d
+                RB.AddForceAtPosition(archimedesForceMagnitude * heightDiff * Vector3.up * point._weight * _forceMultiplier / _totalWeight, transformedPoint);
             }
         }
     }
 
-    void FixedUpdateDrag()
+    void FixedUpdateDrag(ICollProvider collProvider, Vector3 waterSurfaceVel)
     {
         // Apply drag relative to water
-        var collProvider = OceanRenderer.Instance.CollisionProvider;
-
         var pos = RB.position;
         Vector3 undispPos;
         if (!collProvider.ComputeUndisplacedPosition(ref pos, _samplingData, out undispPos))
@@ -194,11 +195,6 @@
             undispPos = pos;
             undispPos.y = OceanRenderer.Instance.SeaLevel;
         }
-
-        Vector3 displacement;
-        var waterSurfaceVel = Vector3.zero;
-        bool dispValid, velValid;
-        collProvider.SampleDisplacementVel(ref undispPos, _samplingData, out displacement, out dispValid, out waterSurfaceVel, out velValid);
 
         var _velocityRelativeToWater = RB.velocity - waterSurfaceVel;
 
@@ -208,7 +204,7 @@
         RB.AddForceAtPosition(transform.forward * Vector3.Dot(transform.forward, -_velocityRelativeToWater) * _dragInWaterForward, forcePosition, ForceMode.Acceleration);
     }
 
-    private void OnDrawGizmos()
+    private void OnDrawGizmosSelected()
     {
         Gizmos.color = Color.yellow;
         Gizmos.DrawCube(transform.TransformPoint(_centerOfMass), Vector3.one * 0.25f);
@@ -222,18 +218,21 @@
             Gizmos.color = Color.red;
             Gizmos.DrawCube(transformedPoint, Vector3.one * 0.5f);
         }
+
+        var worldAABB = GetWorldAABB();
+        new Bounds(new Vector3(worldAABB.center.x, 0f, worldAABB.center.y), Vector3.right * worldAABB.width + Vector3.forward * worldAABB.height).DebugDraw();
     }
 
     Rect ComputeLocalSamplingAABB()
     {
-        if (ForcePoints.Length == 0) return new Rect();
-
-        float xmin = ForcePoints[0]._offsetPosition.x;
-        float zmin = ForcePoints[0]._offsetPosition.z;
+        if (_forcePoints.Length == 0) return new Rect();
+
+        float xmin = _forcePoints[0]._offsetPosition.x;
+        float zmin = _forcePoints[0]._offsetPosition.z;
         float xmax = xmin, zmax = zmin;
-        for (int i = 1; i < ForcePoints.Length; i++)
-        {
-            float x = ForcePoints[i]._offsetPosition.x, z = ForcePoints[i]._offsetPosition.z;
+        for (int i = 1; i < _forcePoints.Length; i++)
+        {
+            float x = _forcePoints[i]._offsetPosition.x, z = _forcePoints[i]._offsetPosition.z;
             xmin = Mathf.Min(xmin, x); xmax = Mathf.Max(xmax, x);
             zmin = Mathf.Min(zmin, z); zmax = Mathf.Max(zmax, z);
         }
@@ -255,13 +254,8 @@
 [Serializable]
 public class FloaterForcePoints
 {
-<<<<<<< HEAD
-    public float _factor = 1f;
-=======
     [FormerlySerializedAs("_factor")]
     public float _weight = 1f;
 
-    [FormerlySerializedAs("_offSetPosition")]
->>>>>>> cb907f9d
     public Vector3 _offsetPosition;
 }